import Principal "mo:base/Principal";
import Array "mo:base/Array";
import Result "mo:base/Result";
import Cycles "mo:base/ExperimentalCycles";
import HashMap "mo:base/HashMap";
import Text "mo:base/Text";
import Error "mo:base/Error";
import Nat "mo:base/Nat";
import Nat8 "mo:base/Nat8";
import Nat16 "mo:base/Nat16";
import Debug "mo:base/Debug";
import Iter "mo:base/Iter";
import Timer "mo:base/Timer";
import Time "mo:base/Time";
import Buffer "mo:base/Buffer";
import Hash "mo:base/Hash";
import Float "mo:base/Float";
import Int "mo:base/Int";
<<<<<<< HEAD

import T "./Types";

=======
import T "Types";
>>>>>>> 80c0b50c
actor {
    // Constants
    private let ICPSWAP_TOKEN_CANISTER_ID = "k37c6-riaaa-aaaag-qcyza-cai"; // ICPSwap trusted token list canister ID (contains getList() for trusted token list and getLogo() for token logos)
    let ICP_PRINCIPAL = Principal.fromText("ryjl3-tyaaa-aaaaa-aaaba-cai");

    // Add new constant at the top of the file, near other constants
    private let MAX_RESPONSE_SIZE_BYTES : Nat = 2_500_000; // Conservative limit below IC's max of ~3.1MB

    // Stable storage for admin list
    private stable var admins : [Principal] = [];

    // Stable storage for token whitelist
    private stable var tokenMetadataEntries : [(Principal, T.TokenMetadata)] = [];
    private stable var tokenLogoEntries : [(Principal, Text)] = [];
    private stable var userCustomTokenEntries : [(Principal, [Principal])] = [];  // New: Store user's custom tokens
    private stable var userTokenSubaccountsEntries : [(Principal, [T.UserTokenSubaccounts])] = [];  // Named subaccounts storage

    // User index mapping system
    private stable var nextUserIndex : Nat16 = 0;
    private stable var userIndexEntries : [(Principal, Nat16)] = [];
    private var principalToIndex = HashMap.HashMap<Principal, Nat16>(0, Principal.equal, Principal.hash);
    private var indexToPrincipal = HashMap.HashMap<Nat16, Principal>(0, Nat16.equal, func(x : Nat16) : Hash.Hash { Hash.hash(Nat16.toNat(x)) });

    // Wallet feature: Stable storage for user wallet tokens
    private stable var userWalletTokenEntries : [(Principal, [Nat16])] = [];

<<<<<<< HEAD
    // Add with other stable storage declarations
    private stable var userTokenStatsEntries : [(Text, T.UserTokenStats)] = [];
    private stable var tokenSavingsStatsEntries : [(Text, T.TokenSavingsStats)] = [];

    // Add with other runtime maps
    private var userTokenStats = HashMap.fromIter<Text, T.UserTokenStats>(
        userTokenStatsEntries.vals(),
        0,
        Text.equal,
        Text.hash
    );
    private var tokenSavingsStats = HashMap.fromIter<Text, T.TokenSavingsStats>(
        tokenSavingsStatsEntries.vals(),
        0,
        Text.equal,
        Text.hash
    );

    // Stable storage for statistics
=======
    // Stable storage for statistics
    private stable var userTokenStatsEntries : [(Text, T.UserTokenStats)] = [];
    private stable var tokenSavingsStatsEntries : [(Text, T.TokenSavingsStats)] = [];
>>>>>>> 80c0b50c
    private stable var globalStats : T.GlobalStats = {
        total_swaps = 0;
        icpswap_swaps = 0;
        kong_swaps = 0;
        split_swaps = 0;
        total_sends = 0;
        total_deposits = 0;
        total_withdrawals = 0;
    };
    private stable var tokenStatsEntries : [(Text, T.TokenStats)] = [];
    private stable var userStatsEntries : [(Text, T.UserStats)] = [];
<<<<<<< HEAD
    private stable var userLoginEntries : [(Text, Nat)] = [];  // New: Store login counts
=======
    private stable var userLoginEntries : [(Text, Nat)] = [];  // Store login counts
>>>>>>> 80c0b50c

    // Stable storage for ICPSwap tokens
    private stable var tokenMetadataEntriesICPSwap : [(Principal, T.TokenMetadata)] = [];

    // Stable storage for custom tokens
    private stable var customTokenMetadataEntries : [(Principal, T.TokenMetadata)] = [];

    // Stable storage for pool metadata and user pools
    private stable var poolMetadataEntries : [(Principal, T.PoolMetadata)] = [];
    private stable var userPoolEntries : [(Principal, [Nat16])] = [];

<<<<<<< HEAD
    // Runtime maps - using HashMap for better performance with Principal keys
=======
    // Runtime maps
>>>>>>> 80c0b50c
    private var tokenMetadata = HashMap.fromIter<Principal, T.TokenMetadata>(tokenMetadataEntries.vals(), 10, Principal.equal, Principal.hash);
    private var tokenLogos = HashMap.fromIter<Principal, Text>(tokenLogoEntries.vals(), 10, Principal.equal, Principal.hash);
    private var userCustomTokens = HashMap.fromIter<Principal, [Principal]>(userCustomTokenEntries.vals(), 10, Principal.equal, Principal.hash);
    private var userTokenSubaccounts = HashMap.fromIter<Principal, [T.UserTokenSubaccounts]>(userTokenSubaccountsEntries.vals(), 0, Principal.equal, Principal.hash);

    private var userTokenStats = HashMap.fromIter<Text, T.UserTokenStats>(userTokenStatsEntries.vals(), 0, Text.equal, Text.hash);
    private var tokenSavingsStats = HashMap.fromIter<Text, T.TokenSavingsStats>(tokenSavingsStatsEntries.vals(), 0, Text.equal, Text.hash);
    private var tokenStats = HashMap.fromIter<Text, T.TokenStats>(tokenStatsEntries.vals(), 0, Text.equal, Text.hash);
    private var userStats = HashMap.fromIter<Text, T.UserStats>(userStatsEntries.vals(), 0, Text.equal, Text.hash);
    private var userLogins = HashMap.fromIter<Text, Nat>(userLoginEntries.vals(), 0, Text.equal, Text.hash);

    // Runtime maps for ICPSwap tokens
    private var tokenMetadataICPSwap = HashMap.fromIter<Principal, T.TokenMetadata>(tokenMetadataEntriesICPSwap.vals(), 10, Principal.equal, Principal.hash);

<<<<<<< HEAD
    // Runtime maps for statistics
    private var tokenStats = HashMap.fromIter<Text, T.TokenStats>(tokenStatsEntries.vals(), 0, Text.equal, Text.hash);
    private var userStats = HashMap.fromIter<Text, T.UserStats>(userStatsEntries.vals(), 0, Text.equal, Text.hash);
    private var userLogins = HashMap.fromIter<Text, Nat>(userLoginEntries.vals(), 0, Text.equal, Text.hash);  // New: Runtime map for logins

    // Runtime maps
=======
    // Runtime maps for custom tokens
>>>>>>> 80c0b50c
    private var customTokenMetadata = HashMap.fromIter<Principal, T.TokenMetadata>(customTokenMetadataEntries.vals(), 0, Principal.equal, Principal.hash);

    // Runtime maps for pools
    private var poolMetadata = HashMap.fromIter<Principal, T.PoolMetadata>(poolMetadataEntries.vals(), 0, Principal.equal, Principal.hash);
    private var userPools = HashMap.fromIter<Principal, [Nat16]>(userPoolEntries.vals(), 0, Principal.equal, Principal.hash);

    // Wallet feature: Runtime map for user wallet tokens
    private var userWalletTokens = HashMap.fromIter<Principal, [Nat16]>(userWalletTokenEntries.vals(), 10, Principal.equal, Principal.hash);

    private var importProgress : T.ImportProgress = {
        last_processed = null;
        total_tokens = 0;
        processed_count = 0;
        imported_count = 0;
        skipped_count = 0;
        failed_count = 0;
        is_running = false;
    };

    // Add at the top level of the actor
    private var nextBatchSize: ?Nat = null;

    // Add new state variables for logo update progress
    private stable var logoUpdateProgress = {
        total_tokens: Nat = 0;
        processed_count: Nat = 0;
        updated_count: Nat = 0;
        skipped_count: Nat = 0;
        failed_count: Nat = 0;
        is_running: Bool = false;
        last_processed: ?Principal = null;
    };

    private var nextLogoBatchSize: ?Nat = null;

<<<<<<< HEAD
=======

>>>>>>> 80c0b50c
    // Add stable storage for discrepancies
    private stable var metadataDiscrepancies : [T.MetadataDiscrepancy] = [];


    // Add stable variable for metadata refresh progress
    private stable var metadataRefreshProgress : T.MetadataRefreshProgress = {
        total_tokens = 0;
        processed_count = 0;
        updated_count = 0;
        skipped_count = 0;
        failed_count = 0;
        is_running = false;
        last_processed = null;
    };

    // Add variable for next batch size
    private var nextMetadataBatchSize : ?Nat = null;

    // Helper function to check if a token is whitelisted
    private func isWhitelisted(tokenId: Principal) : Bool {
        switch(tokenMetadata.get(tokenId)) {
            case (?_) true;
            case null false;
        }
    };

    // Helper function to check if a principal is a controller
    private func isController(caller : Principal) : Bool {
        Principal.isController(caller);
    };

    // Helper function to check if a principal is an admin
    private func isAdmin(caller : Principal) : Bool {
        if (isController(caller)) {
            return true;
        };
        
        // Check if caller is in admin list
        for (admin in admins.vals()) {
            if (admin == caller) return true;
        };
        false
    };

    // Public query to check if caller is admin
    public shared query({caller}) func is_admin() : async Bool {
        isAdmin(caller)
    };

    // Get list of admins (query function)
    public query func get_admins() : async [Principal] {
        admins
    };

    // Add a new admin (update function)
    public shared({caller}) func add_admin(principal : Principal) : async Result.Result<(), Text> {
        if (not isAdmin(caller)) {
            return #err("Unauthorized: Caller is not an admin");
        };
        
        // Check if already an admin
        if (isAdmin(principal)) {
            return #err("Principal is already an admin");
        };

        // Add to admin list
        admins := Array.append(admins, [principal]);
        #ok()
    };

    // Remove an admin (update function)
    public shared({caller}) func remove_admin(principal : Principal) : async Result.Result<(), Text> {
        if (not isAdmin(caller)) {
            return #err("Unauthorized: Caller is not an admin");
        };

        // Cannot remove if principal is not in list
        var found = false;
        for (admin in admins.vals()) {
            if (admin == principal) {
                found := true;
            };
        };
        if (not found) {
            return #err("Principal is not in admin list");
        };

        // Remove from admin list
        admins := Array.filter(admins, func(p : Principal) : Bool { p != principal });
        #ok()
    };

    // Initialize the first admin (can only be called once when admins list is empty)
    public shared({caller}) func init_admin() : async Result.Result<(), Text> {
        if (admins.size() > 0) {
            return #err("Admin list already initialized");
        };
        admins := [caller];
        #ok()
    };

    // System upgrade hooks
    system func preupgrade() {
        tokenMetadataEntries := Iter.toArray(tokenMetadata.entries());
        tokenLogoEntries := Iter.toArray(tokenLogos.entries());
        userCustomTokenEntries := Iter.toArray(userCustomTokens.entries());
        tokenStatsEntries := Iter.toArray(tokenStats.entries());
        userStatsEntries := Iter.toArray(userStats.entries());
        userLoginEntries := Iter.toArray(userLogins.entries());
        tokenMetadataEntriesICPSwap := Iter.toArray(tokenMetadataICPSwap.entries());
        customTokenMetadataEntries := Iter.toArray(customTokenMetadata.entries());
        userWalletTokenEntries := Iter.toArray(userWalletTokens.entries());
        poolMetadataEntries := Iter.toArray(poolMetadata.entries());
        userPoolEntries := Iter.toArray(userPools.entries());
        userIndexEntries := Iter.toArray(principalToIndex.entries());
        userTokenStatsEntries := Iter.toArray(userTokenStats.entries());
        tokenSavingsStatsEntries := Iter.toArray(tokenSavingsStats.entries());
        userTokenSubaccountsEntries := Iter.toArray(userTokenSubaccounts.entries());
    };

    system func postupgrade() {
        tokenMetadataEntries := [];
        tokenLogoEntries := [];
        userCustomTokenEntries := [];  
        tokenStatsEntries := [];
        userStatsEntries := [];
        userLoginEntries := [];
        tokenMetadataEntriesICPSwap := [];
        customTokenMetadataEntries := [];
        userWalletTokenEntries := [];        
        poolMetadataEntries :=[];
        userPoolEntries := [];
        userTokenStatsEntries := [];
        tokenSavingsStatsEntries := [];

        principalToIndex := HashMap.fromIter<Principal, Nat16>(userIndexEntries.vals(), 0, Principal.equal, Principal.hash);
        indexToPrincipal := HashMap.HashMap<Nat16, Principal>(0, Nat16.equal, func(x : Nat16) : Hash.Hash { Hash.hash(Nat16.toNat(x)) });
        for ((principal, index) in userIndexEntries.vals()) {
            indexToPrincipal.put(index, principal);
        };        

        userIndexEntries := [];
        userTokenSubaccountsEntries := []; 
    };

    public query func get_cycle_balance() : async Nat {
        Cycles.balance()
    };

    // Helper function to extract value from ICRC1Metadata
    private func extractFromMetadata(metadata: T.ICRC1Metadata, key: Text) : ?T.MetadataValue {
        for ((k, v) in metadata.vals()) {
            if (k == key) return ?v;
        };
        null
    };

    // Helper function to extract text value from MetadataValue
    private func extractText(value: ?T.MetadataValue) : ?Text {
        switch(value) {
            case (null) null;
            case (?#Text(t)) ?t;
            case (_) null;
        }
    };

    // Helper function to extract nat value from MetadataValue
    private func extractNat(value: ?T.MetadataValue) : ?Nat {
        switch(value) {
            case (null) null;
            case (?#Nat(n)) ?n;
            case (_) null;
        }
    };

    // Helper function to extract nat8 value from MetadataValue
    private func extractNat8(value: ?T.MetadataValue) : ?Nat8 {
        switch(value) {
            case (null) null;
            case (?#Nat8(n)) ?n;
            case (_) null;
        }
    };

    // Helper function to fetch missing metadata from token ledger
<<<<<<< HEAD
        private func fetchMissingMetadata(canisterId: Principal, providedMetadata: T.TokenMetadata) : async T.FetchMetadataResult {
=======
    private func fetchMissingMetadata(canisterId: Principal, providedMetadata: T.TokenMetadata) : async T.FetchMetadataResult {
>>>>>>> 80c0b50c
        let tokenActor = actor(Principal.toText(canisterId)) : T.ICRC1Interface;
        var name = providedMetadata.name;
        var symbol = providedMetadata.symbol;
        var fee = providedMetadata.fee;
        var decimals = providedMetadata.decimals;
        var hasLogo = providedMetadata.hasLogo;
        var foundLogo : ?Text = null;
        var standard = "ICRC1"; // Default to ICRC1

        try {
            // Try icrc1_metadata first
            let metadata = await tokenActor.icrc1_metadata();
            
            // Extract values if not provided
            if (name == null) {
                name := extractText(extractFromMetadata(metadata, "icrc1:name"));
            };
            if (symbol == null) {
                symbol := extractText(extractFromMetadata(metadata, "icrc1:symbol"));
            };
            if (fee == null) {
                fee := extractNat(extractFromMetadata(metadata, "icrc1:fee"));
            };
            if (decimals == null) {
                decimals := extractNat8(extractFromMetadata(metadata, "icrc1:decimals"));
            };

            // Check for logo in metadata
            let logoFromMetadata = extractText(extractFromMetadata(metadata, "icrc1:logo"));
            if (logoFromMetadata != null) {
                foundLogo := logoFromMetadata;
                hasLogo := true;
            };

            // Try individual methods for any still-missing values
            if (name == null) {
                name := await tokenActor.icrc1_name();
            };
            if (symbol == null) {
                symbol := await tokenActor.icrc1_symbol();
            };
            if (fee == null) {
                fee := await tokenActor.icrc1_fee();
            };
            if (decimals == null) {
                decimals := await tokenActor.icrc1_decimals();
            };

            // Check supported standards
            try {
                let standards = await tokenActor.icrc1_supported_standards();
                // Only check for ICRC2, default to ICRC1
                for (std in standards.vals()) {
                    if (std.name == "ICRC-2") {
                        standard := "ICRC2";
                    };
                };
            } catch (e) {
                // If icrc1_supported_standards fails, assume ICRC1
                standard := "ICRC1";
            };
        }
        catch (e) {
            // If any calls fail, we keep the null values
        };

        {
            name = name;
            symbol = symbol;
            fee = fee;
            decimals = decimals;
            hasLogo = hasLogo;
            foundLogo = foundLogo;
            standard = standard;
        }
    };

    // Helper function to fetch logo from ICPSwap
    private func fetchLogo(canisterId: Principal) : async ?Text {
        let icpSwap = actor(ICPSWAP_TOKEN_CANISTER_ID) : T.ICPSwapInterface;
        try {
            let result = await icpSwap.getLogo(Principal.toText(canisterId));
            switch(result) {
                case (#ok(logo)) ?logo;
                case (#err(_)) null;
            };
        }
        catch (e) {
            null
        };
    };

    // Helper function to validate logo URL against allowed domains
    private func isValidLogoUrl(url: Text) : Bool {
        if (Text.size(url) == 0) {
            return false;
        };

        true
    };

    // Token Whitelist Methods

    // Internal function to add token without admin check
    private func addTokenInternal(args: T.AddTokenArgs) : async Result.Result<(), Text> {
        // Fetch missing metadata from token ledger
        let fetchResult = await fetchMissingMetadata(args.canisterId, args.metadata);
        var metadata = {
            name = fetchResult.name;
            symbol = fetchResult.symbol;
            fee = fetchResult.fee;
            decimals = fetchResult.decimals;
            hasLogo = fetchResult.hasLogo;
            standard = fetchResult.standard;
        };
        
        // Handle logo: use provided logo, or found logo from metadata, or try ICPSwap
        switch(args.logo) {
            case (?logo) {
                if (isValidLogoUrl(logo)) {
                tokenLogos.put(args.canisterId, logo);
                metadata := {
                    name = metadata.name;
                    symbol = metadata.symbol;
                    fee = metadata.fee;
                    decimals = metadata.decimals;
                    hasLogo = true;
                        standard = metadata.standard;
                    };
                } else {
                    metadata := {
                        name = metadata.name;
                        symbol = metadata.symbol;
                        fee = metadata.fee;
                        decimals = metadata.decimals;
                        hasLogo = false;
                        standard = metadata.standard;
                    };
                };
            };
            case (null) {
                switch(fetchResult.foundLogo) {
                    case (?logo) {
                        if (isValidLogoUrl(logo)) {
                        tokenLogos.put(args.canisterId, logo);
                        metadata := {
                            name = metadata.name;
                            symbol = metadata.symbol;
                            fee = metadata.fee;
                            decimals = metadata.decimals;
                            hasLogo = true;
                                standard = metadata.standard;
                            };
                        } else {
                            metadata := {
                                name = metadata.name;
                                symbol = metadata.symbol;
                                fee = metadata.fee;
                                decimals = metadata.decimals;
                                hasLogo = false;
                                standard = metadata.standard;
                            };
                        };
                    };
                    case (null) {
                        // Try ICPSwap as last resort
                        let fetchedLogo = await fetchLogo(args.canisterId);
                        switch(fetchedLogo) {
                            case (?logo) {
                                if (isValidLogoUrl(logo)) {
                                tokenLogos.put(args.canisterId, logo);
                                metadata := {
                                    name = metadata.name;
                                    symbol = metadata.symbol;
                                    fee = metadata.fee;
                                    decimals = metadata.decimals;
                                    hasLogo = true;
                                        standard = metadata.standard;
                                    };
                                } else {
                                    metadata := {
                                        name = metadata.name;
                                        symbol = metadata.symbol;
                                        fee = metadata.fee;
                                        decimals = metadata.decimals;
                                        hasLogo = false;
                                        standard = metadata.standard;
                                    };
                                };
                            };
                            case (null) {
                                metadata := {
                                    name = metadata.name;
                                    symbol = metadata.symbol;
                                    fee = metadata.fee;
                                    decimals = metadata.decimals;
                                    hasLogo = false;
                                    standard = metadata.standard;
                                };
                            };
                        };
                    };
                };
            };
        };

        // Store the final metadata
        tokenMetadata.put(args.canisterId, metadata);
        #ok()
    };

    // Add or update a token in the whitelist
    public shared({caller}) func add_token(args: T.AddTokenArgs) : async Result.Result<(), Text> {
        if (not isAdmin(caller)) {
            return #err("Unauthorized: Caller is not an admin");
        };

        // Add token to whitelist
        let result = await addTokenInternal(args);
        result
    };

    // Remove a token from the whitelist
    public shared({caller}) func remove_token(canisterId: Principal) : async Result.Result<(), Text> {
        if (not isAdmin(caller)) {
            return #err("Unauthorized: Caller is not an admin");
        };

        tokenMetadata.delete(canisterId);
        tokenLogos.delete(canisterId);
        #ok()
    };

    // Get token metadata
    public query func get_token_metadata(canisterId: Principal) : async ?T.TokenMetadata {
        // First check whitelisted tokens
        let whitelistedMetadata = tokenMetadata.get(canisterId);
        switch (whitelistedMetadata) {
            case (?metadata) ?metadata;
            case null {
                // Then check ICPSwap tokens
                let icpswapMetadata = tokenMetadataICPSwap.get(canisterId);
                switch (icpswapMetadata) {
                    case (?metadata) ?metadata;
                    case null {
                        // Finally check custom tokens
                        customTokenMetadata.get(canisterId)
                    };
                };
            };
        };
    };

    // Get token logo
    public query func get_token_logo(canisterId: Principal) : async ?Text {
        tokenLogos.get(canisterId)
    };

    // Get all whitelisted tokens
    public query func get_whitelisted_tokens() : async [(Principal, T.TokenMetadata)] {
        Iter.toArray(tokenMetadata.entries())
    };

    // Statistics methods

    // Helper function to get or create token stats
    private func getOrCreateTokenStats(token_id: Text) : T.TokenStats {
        switch (tokenStats.get(token_id)) {
            case (?stats) { stats };
            case null {
                let newStats = {
                    total_swaps = 0;
                    icpswap_swaps = 0;
                    kong_swaps = 0;
                    split_swaps = 0;
                    volume_e8s = 0;
                    total_sends = 0;
                    sends_volume_e8s = 0;
                    total_deposits = 0;
                    deposits_volume_e8s = 0;
                    total_withdrawals = 0;
                    withdrawals_volume_e8s = 0;
                };
                tokenStats.put(token_id, newStats);
                newStats
            };
        }
    };

    // Helper function to get or create user stats
    private func getOrCreateUserStats(user: Text) : T.UserStats {
        switch (userStats.get(user)) {
            case (?stats) { stats };
            case null {
                let newStats = {
                    total_swaps = 0;
                    icpswap_swaps = 0;
                    kong_swaps = 0;
                    split_swaps = 0;
                    total_sends = 0;
                    total_deposits = 0;
                    total_withdrawals = 0;
                };
                userStats.put(user, newStats);
                newStats
            };
        }
    };

    // Add after other helper functions but before record methods
    private func getUserTokenStatsKey(user: Principal, token: Text) : Text {
        Principal.toText(user) # "_" # token
    };

    private func getOrCreateUserTokenStats(user: Principal, token: Text) : T.UserTokenStats {
        let key = getUserTokenStatsKey(user, token);
        switch (userTokenStats.get(key)) {
            case (?stats) stats;
            case null {
                let newStats = {
                    swaps_as_input_icpswap = 0;
                    swaps_as_input_kong = 0;
                    swaps_as_input_split = 0;
                    input_volume_e8s_icpswap = 0;
                    input_volume_e8s_kong = 0;
                    input_volume_e8s_split = 0;
                    swaps_as_output_icpswap = 0;
                    swaps_as_output_kong = 0;
                    swaps_as_output_split = 0;
                    output_volume_e8s_icpswap = 0;
                    output_volume_e8s_kong = 0;
                    output_volume_e8s_split = 0;
                    savings_as_output_icpswap_e8s = 0;
                    savings_as_output_kong_e8s = 0;
                    savings_as_output_split_e8s = 0;
                    total_sends = 0;
                    total_deposits = 0;
                    total_withdrawals = 0;
                };
                userTokenStats.put(key, newStats);
                newStats
            };
        }
    };

    // Helper function to get or create token savings stats
    private func getOrCreateTokenSavingsStats(token_id: Text) : T.TokenSavingsStats {
        switch (tokenSavingsStats.get(token_id)) {
            case (?stats) stats;
            case null {
                let newStats = {
                    icpswap_savings_e8s = 0;
                    kong_savings_e8s = 0;
                    split_savings_e8s = 0;
                };
                tokenSavingsStats.put(token_id, newStats);
                newStats
            };
        }
    };

    // Helper function to cap savings based on output amount
    private func capSavings(savings_e8s: Nat, total_output_e8s: Nat) : Nat {
        let savings_percentage = Float.fromInt(savings_e8s) / Float.fromInt(total_output_e8s) * 100;
        
        if (savings_percentage > 5.0) {
            // Over 5% is considered an outlier - return 0
            0
        } else if (savings_percentage > 2.0) {
            // Cap at 2% of total output
            let capped_amount = Int.abs(Float.toInt(Float.fromInt(total_output_e8s) * 0.02));
            switch (Nat.fromText(Int.toText(capped_amount))) {
                case (?n) n;
                case null 0;
            }
        } else {
            // Under 2% is fine - keep original savings
            savings_e8s
        }
    };

    // Record completed ICPSwap swap
    public shared func record_icpswap_swap(
        user: Principal,
        token_in: Text,  // Canister ID
        amount_in_e8s: Nat,
        token_out: Text,  // Canister ID
        amount_out_e8s: Nat,
        savings_out_e8s: Nat,
        pool_id: Principal,  // Pool ID
    ) : async () {
        // Cap the savings based on output amount
        let capped_savings = capSavings(savings_out_e8s, amount_out_e8s);

        // Existing global stats update
        globalStats := {
            total_swaps = globalStats.total_swaps + 1;
            icpswap_swaps = globalStats.icpswap_swaps + 1;
            kong_swaps = globalStats.kong_swaps;
            split_swaps = globalStats.split_swaps;
            total_sends = globalStats.total_sends;
            total_deposits = globalStats.total_deposits;
            total_withdrawals = globalStats.total_withdrawals;
        };

        // Update token stats for input token
        let token_in_stats = getOrCreateTokenStats(token_in);
        tokenStats.put(token_in, {
            total_swaps = token_in_stats.total_swaps + 1;
            icpswap_swaps = token_in_stats.icpswap_swaps + 1;
            kong_swaps = token_in_stats.kong_swaps;
            split_swaps = token_in_stats.split_swaps;
            volume_e8s = token_in_stats.volume_e8s + amount_in_e8s;
            total_sends = token_in_stats.total_sends;
            sends_volume_e8s = token_in_stats.sends_volume_e8s;
            total_deposits = token_in_stats.total_deposits;
            deposits_volume_e8s = token_in_stats.deposits_volume_e8s;
            total_withdrawals = token_in_stats.total_withdrawals;
            withdrawals_volume_e8s = token_in_stats.withdrawals_volume_e8s;
        });

        // Update token stats for output token
        let token_out_stats = getOrCreateTokenStats(token_out);
        tokenStats.put(token_out, {
            total_swaps = token_out_stats.total_swaps + 1;
            icpswap_swaps = token_out_stats.icpswap_swaps + 1;
            kong_swaps = token_out_stats.kong_swaps;
            split_swaps = token_out_stats.split_swaps;
            volume_e8s = token_out_stats.volume_e8s + amount_out_e8s;
            total_sends = token_out_stats.total_sends;
            sends_volume_e8s = token_out_stats.sends_volume_e8s;
            total_deposits = token_out_stats.total_deposits;
            deposits_volume_e8s = token_out_stats.deposits_volume_e8s;
            total_withdrawals = token_out_stats.total_withdrawals;
            withdrawals_volume_e8s = token_out_stats.withdrawals_volume_e8s;
        });

        // Update token savings stats for output token
        let token_out_savings_stats = getOrCreateTokenSavingsStats(token_out);
        tokenSavingsStats.put(token_out, {
            icpswap_savings_e8s = token_out_savings_stats.icpswap_savings_e8s + capped_savings;
            kong_savings_e8s = token_out_savings_stats.kong_savings_e8s;
            split_savings_e8s = token_out_savings_stats.split_savings_e8s;
        });

        // Update user stats
        let user_stats = getOrCreateUserStats(Principal.toText(user));
        userStats.put(Principal.toText(user), {
            total_swaps = user_stats.total_swaps + 1;
            icpswap_swaps = user_stats.icpswap_swaps + 1;
            kong_swaps = user_stats.kong_swaps;
            split_swaps = user_stats.split_swaps;
            total_sends = user_stats.total_sends;
            total_deposits = user_stats.total_deposits;
            total_withdrawals = user_stats.total_withdrawals;
        });

        // Update user-token stats for input token
        let user_token_in_stats = getOrCreateUserTokenStats(user, token_in);
        userTokenStats.put(getUserTokenStatsKey(user, token_in), {
            swaps_as_input_icpswap = user_token_in_stats.swaps_as_input_icpswap + 1;
            swaps_as_input_kong = user_token_in_stats.swaps_as_input_kong;
            swaps_as_input_split = user_token_in_stats.swaps_as_input_split;
            input_volume_e8s_icpswap = user_token_in_stats.input_volume_e8s_icpswap + amount_in_e8s;
            input_volume_e8s_kong = user_token_in_stats.input_volume_e8s_kong;
            input_volume_e8s_split = user_token_in_stats.input_volume_e8s_split;
            swaps_as_output_icpswap = user_token_in_stats.swaps_as_output_icpswap;
            swaps_as_output_kong = user_token_in_stats.swaps_as_output_kong;
            swaps_as_output_split = user_token_in_stats.swaps_as_output_split;
            output_volume_e8s_icpswap = user_token_in_stats.output_volume_e8s_icpswap;
            output_volume_e8s_kong = user_token_in_stats.output_volume_e8s_kong;
            output_volume_e8s_split = user_token_in_stats.output_volume_e8s_split;
            savings_as_output_icpswap_e8s = user_token_in_stats.savings_as_output_icpswap_e8s;
            savings_as_output_kong_e8s = user_token_in_stats.savings_as_output_kong_e8s;
            savings_as_output_split_e8s = user_token_in_stats.savings_as_output_split_e8s;
            total_sends = user_token_in_stats.total_sends;
            total_deposits = user_token_in_stats.total_deposits;
            total_withdrawals = user_token_in_stats.total_withdrawals;
        });

        // Update user-token stats for output token
        let user_token_out_stats = getOrCreateUserTokenStats(user, token_out);
        userTokenStats.put(getUserTokenStatsKey(user, token_out), {
            swaps_as_input_icpswap = user_token_out_stats.swaps_as_input_icpswap;
            swaps_as_input_kong = user_token_out_stats.swaps_as_input_kong;
            swaps_as_input_split = user_token_out_stats.swaps_as_input_split;
            input_volume_e8s_icpswap = user_token_out_stats.input_volume_e8s_icpswap;
            input_volume_e8s_kong = user_token_out_stats.input_volume_e8s_kong;
            input_volume_e8s_split = user_token_out_stats.input_volume_e8s_split;
            swaps_as_output_icpswap = user_token_out_stats.swaps_as_output_icpswap + 1;
            swaps_as_output_kong = user_token_out_stats.swaps_as_output_kong;
            swaps_as_output_split = user_token_out_stats.swaps_as_output_split;
            output_volume_e8s_icpswap = user_token_out_stats.output_volume_e8s_icpswap + amount_out_e8s;
            output_volume_e8s_kong = user_token_out_stats.output_volume_e8s_kong;
            output_volume_e8s_split = user_token_out_stats.output_volume_e8s_split;
            savings_as_output_icpswap_e8s = user_token_out_stats.savings_as_output_icpswap_e8s + capped_savings;
            savings_as_output_kong_e8s = user_token_out_stats.savings_as_output_kong_e8s;
            savings_as_output_split_e8s = user_token_out_stats.savings_as_output_split_e8s;
            total_sends = user_token_out_stats.total_sends;
            total_deposits = user_token_out_stats.total_deposits;
            total_withdrawals = user_token_out_stats.total_withdrawals;
        });

        // Add tokens to user's wallet
        if (token_in != Principal.toText(ICP_PRINCIPAL)) {
            var userTokens = switch (userWalletTokens.get(user)) {
                case (?tokens) tokens;
                case null [];
            };
            let tokenInPrincipal = Principal.fromText(token_in);
            let tokenInIndex = getOrCreateUserIndex(tokenInPrincipal);
            let existsIn = Array.find<Nat16>(userTokens, func(idx) = idx == tokenInIndex);
            if (existsIn == null) {
                userTokens := Array.append<Nat16>(userTokens, [tokenInIndex]);
                userWalletTokens.put(user, userTokens);
            };
        };

        if (token_out != Principal.toText(ICP_PRINCIPAL)) {
            var userTokens = switch (userWalletTokens.get(user)) {
                case (?tokens) tokens;
                case null [];
            };
            let tokenOutPrincipal = Principal.fromText(token_out);
            let tokenOutIndex = getOrCreateUserIndex(tokenOutPrincipal);
            let existsOut = Array.find<Nat16>(userTokens, func(idx) = idx == tokenOutIndex);
            if (existsOut == null) {
                userTokens := Array.append<Nat16>(userTokens, [tokenOutIndex]);
                userWalletTokens.put(user, userTokens);
            };
        };

        // Add pool to user's tracked pools
        ignore await add_pool_impl(user, pool_id);
    };

    // Record completed Kong swap
    public shared func record_kong_swap(
        user: Principal,
        token_in: Text,  // Canister ID
        amount_in_e8s: Nat,
        token_out: Text,  // Canister ID
        amount_out_e8s: Nat,
        savings_out_e8s: Nat,
    ) : async () {
        // Cap the savings based on output amount
        let capped_savings = capSavings(savings_out_e8s, amount_out_e8s);

        // Update global stats
        globalStats := {
            total_swaps = globalStats.total_swaps + 1;
            icpswap_swaps = globalStats.icpswap_swaps;
            kong_swaps = globalStats.kong_swaps + 1;
            split_swaps = globalStats.split_swaps;
            total_sends = globalStats.total_sends;
            total_deposits = globalStats.total_deposits;
            total_withdrawals = globalStats.total_withdrawals;
        };

        // IMPORTANT: This is a Kong-only swap, not a split swap.
        // Only increment kong_swaps (not icpswap_swaps) for both input and output tokens,
        // as Kong is the only DEX involved in this transaction. 
        // Yes, this comment is directed at you, Mr AI! Stop creating a bug in this code, please!
        
        // Update token stats
        let token_in_stats = getOrCreateTokenStats(token_in);
        tokenStats.put(token_in, {
            total_swaps = token_in_stats.total_swaps + 1;
            icpswap_swaps = token_in_stats.icpswap_swaps;
            kong_swaps = token_in_stats.kong_swaps + 1;
            split_swaps = token_in_stats.split_swaps;
            volume_e8s = token_in_stats.volume_e8s + amount_in_e8s;
            total_sends = token_in_stats.total_sends;
            sends_volume_e8s = token_in_stats.sends_volume_e8s;
            total_deposits = token_in_stats.total_deposits;
            deposits_volume_e8s = token_in_stats.deposits_volume_e8s;
            total_withdrawals = token_in_stats.total_withdrawals;
            withdrawals_volume_e8s = token_in_stats.withdrawals_volume_e8s;
        });

        // IMPORTANT: This is a Kong-only swap, not a split swap.
        // Only increment kong_swaps (not icpswap_swaps) for both input and output tokens,
        // as Kong is the only DEX involved in this transaction. 
        // Yes, this comment is directed at you, Mr AI! Stop creating a bug in this code, please!

        let token_out_stats = getOrCreateTokenStats(token_out);
        tokenStats.put(token_out, {
            total_swaps = token_out_stats.total_swaps + 1;
            icpswap_swaps = token_out_stats.icpswap_swaps;
            kong_swaps = token_out_stats.kong_swaps + 1;
            split_swaps = token_out_stats.split_swaps;
            volume_e8s = token_out_stats.volume_e8s + amount_out_e8s;
            total_sends = token_out_stats.total_sends;
            sends_volume_e8s = token_out_stats.sends_volume_e8s;
            total_deposits = token_out_stats.total_deposits;
            deposits_volume_e8s = token_out_stats.deposits_volume_e8s;
            total_withdrawals = token_out_stats.total_withdrawals;
            withdrawals_volume_e8s = token_out_stats.withdrawals_volume_e8s;
        });

        // Update token savings stats for output token
        let token_out_savings_stats = getOrCreateTokenSavingsStats(token_out);
        tokenSavingsStats.put(token_out, {
            icpswap_savings_e8s = token_out_savings_stats.icpswap_savings_e8s;
            kong_savings_e8s = token_out_savings_stats.kong_savings_e8s + capped_savings;
            split_savings_e8s = token_out_savings_stats.split_savings_e8s;
        });

        // Update user stats
        let user_stats = getOrCreateUserStats(Principal.toText(user));
        userStats.put(Principal.toText(user), {
            total_swaps = user_stats.total_swaps + 1;
            icpswap_swaps = user_stats.icpswap_swaps;
            kong_swaps = user_stats.kong_swaps + 1;
            split_swaps = user_stats.split_swaps;
            total_sends = user_stats.total_sends;
            total_deposits = user_stats.total_deposits;
            total_withdrawals = user_stats.total_withdrawals;
        });
        
        // Update user-token stats for input token
        let user_token_in_stats = getOrCreateUserTokenStats(user, token_in);
        userTokenStats.put(getUserTokenStatsKey(user, token_in), {
            swaps_as_input_icpswap = user_token_in_stats.swaps_as_input_icpswap;
            swaps_as_input_kong = user_token_in_stats.swaps_as_input_kong + 1;
            swaps_as_input_split = user_token_in_stats.swaps_as_input_split;
            input_volume_e8s_icpswap = user_token_in_stats.input_volume_e8s_icpswap;
            input_volume_e8s_kong = user_token_in_stats.input_volume_e8s_kong + amount_in_e8s;
            input_volume_e8s_split = user_token_in_stats.input_volume_e8s_split;
            swaps_as_output_icpswap = user_token_in_stats.swaps_as_output_icpswap;
            swaps_as_output_kong = user_token_in_stats.swaps_as_output_kong;
            swaps_as_output_split = user_token_in_stats.swaps_as_output_split;
            output_volume_e8s_icpswap = user_token_in_stats.output_volume_e8s_icpswap;
            output_volume_e8s_kong = user_token_in_stats.output_volume_e8s_kong;
            output_volume_e8s_split = user_token_in_stats.output_volume_e8s_split;
            savings_as_output_icpswap_e8s = user_token_in_stats.savings_as_output_icpswap_e8s;
            savings_as_output_kong_e8s = user_token_in_stats.savings_as_output_kong_e8s;
            savings_as_output_split_e8s = user_token_in_stats.savings_as_output_split_e8s;
            total_sends = user_token_in_stats.total_sends;
            total_deposits = user_token_in_stats.total_deposits;
            total_withdrawals = user_token_in_stats.total_withdrawals;
        });

        // Update user-token stats for output token
        let user_token_out_stats = getOrCreateUserTokenStats(user, token_out);
        userTokenStats.put(getUserTokenStatsKey(user, token_out), {
            swaps_as_input_icpswap = user_token_out_stats.swaps_as_input_icpswap;
            swaps_as_input_kong = user_token_out_stats.swaps_as_input_kong;
            swaps_as_input_split = user_token_out_stats.swaps_as_input_split;
            input_volume_e8s_icpswap = user_token_out_stats.input_volume_e8s_icpswap;
            input_volume_e8s_kong = user_token_out_stats.input_volume_e8s_kong;
            input_volume_e8s_split = user_token_out_stats.input_volume_e8s_split;
            swaps_as_output_icpswap = user_token_out_stats.swaps_as_output_icpswap;
            swaps_as_output_kong = user_token_out_stats.swaps_as_output_kong + 1;
            swaps_as_output_split = user_token_out_stats.swaps_as_output_split;
            output_volume_e8s_icpswap = user_token_out_stats.output_volume_e8s_icpswap;
            output_volume_e8s_kong = user_token_out_stats.output_volume_e8s_kong + amount_out_e8s;
            output_volume_e8s_split = user_token_out_stats.output_volume_e8s_split;
            savings_as_output_icpswap_e8s = user_token_out_stats.savings_as_output_icpswap_e8s;
            savings_as_output_kong_e8s = user_token_out_stats.savings_as_output_kong_e8s + capped_savings;
            savings_as_output_split_e8s = user_token_out_stats.savings_as_output_split_e8s;
            total_sends = user_token_out_stats.total_sends;
            total_deposits = user_token_out_stats.total_deposits;
            total_withdrawals = user_token_out_stats.total_withdrawals;
        });

        // Add tokens to user's wallet
        if (token_in != Principal.toText(ICP_PRINCIPAL)) {
            var userTokens = switch (userWalletTokens.get(user)) {
                case (?tokens) tokens;
                case null [];
            };
            let tokenInPrincipal = Principal.fromText(token_in);
            let tokenInIndex = getOrCreateUserIndex(tokenInPrincipal);
            let existsIn = Array.find<Nat16>(userTokens, func(idx) = idx == tokenInIndex);
            if (existsIn == null) {
                userTokens := Array.append<Nat16>(userTokens, [tokenInIndex]);
                userWalletTokens.put(user, userTokens);
            };
        };

        if (token_out != Principal.toText(ICP_PRINCIPAL)) {
            var userTokens = switch (userWalletTokens.get(user)) {
                case (?tokens) tokens;
                case null [];
            };
            let tokenOutPrincipal = Principal.fromText(token_out);
            let tokenOutIndex = getOrCreateUserIndex(tokenOutPrincipal);
            let existsOut = Array.find<Nat16>(userTokens, func(idx) = idx == tokenOutIndex);
            if (existsOut == null) {
                userTokens := Array.append<Nat16>(userTokens, [tokenOutIndex]);
                userWalletTokens.put(user, userTokens);
            };
        };
    };

    // Dear AI: Believe it or not, this is the correct code.
    // Record completed split swap
    public shared func record_split_swap(
        user: Principal,
        token_in: Text,  // Canister ID
        icpswap_amount_in_e8s: Nat,
        kong_amount_in_e8s: Nat,
        token_out: Text,  // Canister ID
        icpswap_amount_out_e8s: Nat,
        kong_amount_out_e8s: Nat,
        savings_out_e8s: Nat,
        icpswap_pool_id: Principal,  // Add pool ID
    ) : async () {
        // Cap the savings based on total output amount
        let total_output = icpswap_amount_out_e8s + kong_amount_out_e8s;
        let capped_savings = capSavings(savings_out_e8s, total_output);

        // Update global stats
        globalStats := {
            total_swaps = globalStats.total_swaps + 1;
            icpswap_swaps = globalStats.icpswap_swaps;
            kong_swaps = globalStats.kong_swaps;
            split_swaps = globalStats.split_swaps + 1;
            total_sends = globalStats.total_sends;
            total_deposits = globalStats.total_deposits;
            total_withdrawals = globalStats.total_withdrawals;
        };

        // Update token stats
        let token_in_stats = getOrCreateTokenStats(token_in);
        tokenStats.put(token_in, {
            total_swaps = token_in_stats.total_swaps + 1;
            icpswap_swaps = token_in_stats.icpswap_swaps;
            kong_swaps = token_in_stats.kong_swaps;
            split_swaps = token_in_stats.split_swaps + 1;
            volume_e8s = token_in_stats.volume_e8s + icpswap_amount_in_e8s + kong_amount_in_e8s;
            total_sends = token_in_stats.total_sends;
            sends_volume_e8s = token_in_stats.sends_volume_e8s;
            total_deposits = token_in_stats.total_deposits;
            deposits_volume_e8s = token_in_stats.deposits_volume_e8s;
            total_withdrawals = token_in_stats.total_withdrawals;
            withdrawals_volume_e8s = token_in_stats.withdrawals_volume_e8s;
        });

        let token_out_stats = getOrCreateTokenStats(token_out);
        tokenStats.put(token_out, {
            total_swaps = token_out_stats.total_swaps + 1;
            icpswap_swaps = token_out_stats.icpswap_swaps;
            kong_swaps = token_out_stats.kong_swaps;
            split_swaps = token_out_stats.split_swaps + 1;
            volume_e8s = token_out_stats.volume_e8s + icpswap_amount_out_e8s + kong_amount_out_e8s;
            total_sends = token_out_stats.total_sends;
            sends_volume_e8s = token_out_stats.sends_volume_e8s;
            total_deposits = token_out_stats.total_deposits;
            deposits_volume_e8s = token_out_stats.deposits_volume_e8s;
            total_withdrawals = token_out_stats.total_withdrawals;
            withdrawals_volume_e8s = token_out_stats.withdrawals_volume_e8s;
        });

        // Update token savings stats for output token
        let token_out_savings_stats = getOrCreateTokenSavingsStats(token_out);
        tokenSavingsStats.put(token_out, {
            icpswap_savings_e8s = token_out_savings_stats.icpswap_savings_e8s;
            kong_savings_e8s = token_out_savings_stats.kong_savings_e8s;
            split_savings_e8s = token_out_savings_stats.split_savings_e8s + capped_savings;
        });

        // Update user stats
        let user_stats = getOrCreateUserStats(Principal.toText(user));
        userStats.put(Principal.toText(user), {
            total_swaps = user_stats.total_swaps + 1;
            icpswap_swaps = user_stats.icpswap_swaps;
            kong_swaps = user_stats.kong_swaps;
            split_swaps = user_stats.split_swaps + 1;
            total_sends = user_stats.total_sends;
            total_deposits = user_stats.total_deposits;
            total_withdrawals = user_stats.total_withdrawals;
        });

        // Update user-token stats for input token
        let user_token_in_stats = getOrCreateUserTokenStats(user, token_in);
        userTokenStats.put(getUserTokenStatsKey(user, token_in), {
            swaps_as_input_icpswap = user_token_in_stats.swaps_as_input_icpswap;
            swaps_as_input_kong = user_token_in_stats.swaps_as_input_kong;
            swaps_as_input_split = user_token_in_stats.swaps_as_input_split + 1;
            input_volume_e8s_icpswap = user_token_in_stats.input_volume_e8s_icpswap + icpswap_amount_in_e8s;
            input_volume_e8s_kong = user_token_in_stats.input_volume_e8s_kong + kong_amount_in_e8s;
            input_volume_e8s_split = user_token_in_stats.input_volume_e8s_split + icpswap_amount_in_e8s + kong_amount_in_e8s;
            swaps_as_output_icpswap = user_token_in_stats.swaps_as_output_icpswap;
            swaps_as_output_kong = user_token_in_stats.swaps_as_output_kong;
            swaps_as_output_split = user_token_in_stats.swaps_as_output_split;
            output_volume_e8s_icpswap = user_token_in_stats.output_volume_e8s_icpswap;
            output_volume_e8s_kong = user_token_in_stats.output_volume_e8s_kong;
            output_volume_e8s_split = user_token_in_stats.output_volume_e8s_split;
            savings_as_output_icpswap_e8s = user_token_in_stats.savings_as_output_icpswap_e8s;
            savings_as_output_kong_e8s = user_token_in_stats.savings_as_output_kong_e8s;
            savings_as_output_split_e8s = user_token_in_stats.savings_as_output_split_e8s;
            total_sends = user_token_in_stats.total_sends;
            total_deposits = user_token_in_stats.total_deposits;
            total_withdrawals = user_token_in_stats.total_withdrawals;
        });

        // Update user-token stats for output token
        let user_token_out_stats = getOrCreateUserTokenStats(user, token_out);
        userTokenStats.put(getUserTokenStatsKey(user, token_out), {
            swaps_as_input_icpswap = user_token_out_stats.swaps_as_input_icpswap;
            swaps_as_input_kong = user_token_out_stats.swaps_as_input_kong;
            swaps_as_input_split = user_token_out_stats.swaps_as_input_split;
            input_volume_e8s_icpswap = user_token_out_stats.input_volume_e8s_icpswap;
            input_volume_e8s_kong = user_token_out_stats.input_volume_e8s_kong;
            input_volume_e8s_split = user_token_out_stats.input_volume_e8s_split;
            swaps_as_output_icpswap = user_token_out_stats.swaps_as_output_icpswap;
            swaps_as_output_kong = user_token_out_stats.swaps_as_output_kong;
            swaps_as_output_split = user_token_out_stats.swaps_as_output_split + 1;
            output_volume_e8s_icpswap = user_token_out_stats.output_volume_e8s_icpswap + icpswap_amount_out_e8s;
            output_volume_e8s_kong = user_token_out_stats.output_volume_e8s_kong + kong_amount_out_e8s;
            output_volume_e8s_split = user_token_out_stats.output_volume_e8s_split + icpswap_amount_out_e8s + kong_amount_out_e8s;
            savings_as_output_icpswap_e8s = user_token_out_stats.savings_as_output_icpswap_e8s;
            savings_as_output_kong_e8s = user_token_out_stats.savings_as_output_kong_e8s;
            savings_as_output_split_e8s = user_token_out_stats.savings_as_output_split_e8s + capped_savings;
            total_sends = user_token_out_stats.total_sends;
            total_deposits = user_token_out_stats.total_deposits;
            total_withdrawals = user_token_out_stats.total_withdrawals;
        });

        // Add tokens to user's wallet
        if (token_in != Principal.toText(ICP_PRINCIPAL)) {
            var userTokens = switch (userWalletTokens.get(user)) {
                case (?tokens) tokens;
                case null [];
            };
            let tokenInPrincipal = Principal.fromText(token_in);
            let tokenInIndex = getOrCreateUserIndex(tokenInPrincipal);
            let existsIn = Array.find<Nat16>(userTokens, func(idx) = idx == tokenInIndex);
            if (existsIn == null) {
                userTokens := Array.append<Nat16>(userTokens, [tokenInIndex]);
                userWalletTokens.put(user, userTokens);
            };
        };

        if (token_out != Principal.toText(ICP_PRINCIPAL)) {
            var userTokens = switch (userWalletTokens.get(user)) {
                case (?tokens) tokens;
                case null [];
            };
            let tokenOutPrincipal = Principal.fromText(token_out);
            let tokenOutIndex = getOrCreateUserIndex(tokenOutPrincipal);
            let existsOut = Array.find<Nat16>(userTokens, func(idx) = idx == tokenOutIndex);
            if (existsOut == null) {
                userTokens := Array.append<Nat16>(userTokens, [tokenOutIndex]);
                userWalletTokens.put(user, userTokens);
            };
        };

        // Add pools to user's tracked pools
        ignore await add_pool_impl(user, icpswap_pool_id);
    };

    // Record completed send
    public shared func record_send(
        user: Principal,
        token: Text,  // Canister ID
        amount_e8s: Nat,
    ) : async () {
        // Update global stats
        globalStats := {
            total_swaps = globalStats.total_swaps;
            icpswap_swaps = globalStats.icpswap_swaps;
            kong_swaps = globalStats.kong_swaps;
            split_swaps = globalStats.split_swaps;
            total_sends = globalStats.total_sends + 1;
            total_deposits = globalStats.total_deposits;
            total_withdrawals = globalStats.total_withdrawals;
        };

        // Update token stats
        let token_stats = getOrCreateTokenStats(token);
        tokenStats.put(token, {
            total_swaps = token_stats.total_swaps;
            icpswap_swaps = token_stats.icpswap_swaps;
            kong_swaps = token_stats.kong_swaps;
            split_swaps = token_stats.split_swaps;
            volume_e8s = token_stats.volume_e8s;
            total_sends = token_stats.total_sends + 1;
            sends_volume_e8s = token_stats.sends_volume_e8s + amount_e8s;
            total_deposits = token_stats.total_deposits;
            deposits_volume_e8s = token_stats.deposits_volume_e8s;
            total_withdrawals = token_stats.total_withdrawals;
            withdrawals_volume_e8s = token_stats.withdrawals_volume_e8s;
        });

        // Update user stats
        let user_stats = getOrCreateUserStats(Principal.toText(user));
        userStats.put(Principal.toText(user), {
            total_swaps = user_stats.total_swaps;
            icpswap_swaps = user_stats.icpswap_swaps;
            kong_swaps = user_stats.kong_swaps;
            split_swaps = user_stats.split_swaps;
            total_sends = user_stats.total_sends + 1;
            total_deposits = user_stats.total_deposits;
            total_withdrawals = user_stats.total_withdrawals;
        });

        // Update user-token stats for the sent token
        let user_token_stats = getOrCreateUserTokenStats(user, token);
        userTokenStats.put(getUserTokenStatsKey(user, token), {
            swaps_as_input_icpswap = user_token_stats.swaps_as_input_icpswap;
            swaps_as_input_kong = user_token_stats.swaps_as_input_kong;
            swaps_as_input_split = user_token_stats.swaps_as_input_split;
            input_volume_e8s_icpswap = user_token_stats.input_volume_e8s_icpswap;
            input_volume_e8s_kong = user_token_stats.input_volume_e8s_kong;
            input_volume_e8s_split = user_token_stats.input_volume_e8s_split;
            swaps_as_output_icpswap = user_token_stats.swaps_as_output_icpswap;
            swaps_as_output_kong = user_token_stats.swaps_as_output_kong;
            swaps_as_output_split = user_token_stats.swaps_as_output_split;
            output_volume_e8s_icpswap = user_token_stats.output_volume_e8s_icpswap;
            output_volume_e8s_kong = user_token_stats.output_volume_e8s_kong;
            output_volume_e8s_split = user_token_stats.output_volume_e8s_split;
            savings_as_output_icpswap_e8s = user_token_stats.savings_as_output_icpswap_e8s;
            savings_as_output_kong_e8s = user_token_stats.savings_as_output_kong_e8s;
            savings_as_output_split_e8s = user_token_stats.savings_as_output_split_e8s;
            total_sends = user_token_stats.total_sends + 1;
            total_deposits = user_token_stats.total_deposits;
            total_withdrawals = user_token_stats.total_withdrawals;
        });
    };

    // Record completed deposit
    public shared func record_deposit(
        user: Principal,
        token: Text,  // Canister ID
        amount_e8s: Nat,
        pool_id: Principal,  // Add pool_id parameter
    ) : async () {
        // Update global stats
        globalStats := {
            total_swaps = globalStats.total_swaps;
            icpswap_swaps = globalStats.icpswap_swaps;
            kong_swaps = globalStats.kong_swaps;
            split_swaps = globalStats.split_swaps;
            total_sends = globalStats.total_sends;
            total_deposits = globalStats.total_deposits + 1;
            total_withdrawals = globalStats.total_withdrawals;
        };

        // Update token stats
        let token_stats = getOrCreateTokenStats(token);
        tokenStats.put(token, {
            total_swaps = token_stats.total_swaps;
            icpswap_swaps = token_stats.icpswap_swaps;
            kong_swaps = token_stats.kong_swaps;
            split_swaps = token_stats.split_swaps;
            volume_e8s = token_stats.volume_e8s;
            total_sends = token_stats.total_sends;
            sends_volume_e8s = token_stats.sends_volume_e8s;
            total_deposits = token_stats.total_deposits + 1;
            deposits_volume_e8s = token_stats.deposits_volume_e8s + amount_e8s;
            total_withdrawals = token_stats.total_withdrawals;
            withdrawals_volume_e8s = token_stats.withdrawals_volume_e8s;
        });

        // Update user stats
        let user_stats = getOrCreateUserStats(Principal.toText(user));
        userStats.put(Principal.toText(user), {
            total_swaps = user_stats.total_swaps;
            icpswap_swaps = user_stats.icpswap_swaps;
            kong_swaps = user_stats.kong_swaps;
            split_swaps = user_stats.split_swaps;
            total_sends = user_stats.total_sends;
            total_deposits = user_stats.total_deposits + 1;
            total_withdrawals = user_stats.total_withdrawals;
        });

        // Update user-token stats for the sent token
        let user_token_stats = getOrCreateUserTokenStats(user, token);
        userTokenStats.put(getUserTokenStatsKey(user, token), {
            swaps_as_input_icpswap = user_token_stats.swaps_as_input_icpswap;
            swaps_as_input_kong = user_token_stats.swaps_as_input_kong;
            swaps_as_input_split = user_token_stats.swaps_as_input_split;
            input_volume_e8s_icpswap = user_token_stats.input_volume_e8s_icpswap;
            input_volume_e8s_kong = user_token_stats.input_volume_e8s_kong;
            input_volume_e8s_split = user_token_stats.input_volume_e8s_split;
            swaps_as_output_icpswap = user_token_stats.swaps_as_output_icpswap;
            swaps_as_output_kong = user_token_stats.swaps_as_output_kong;
            swaps_as_output_split = user_token_stats.swaps_as_output_split;
            output_volume_e8s_icpswap = user_token_stats.output_volume_e8s_icpswap;
            output_volume_e8s_kong = user_token_stats.output_volume_e8s_kong;
            output_volume_e8s_split = user_token_stats.output_volume_e8s_split;
            savings_as_output_icpswap_e8s = user_token_stats.savings_as_output_icpswap_e8s;
            savings_as_output_kong_e8s = user_token_stats.savings_as_output_kong_e8s;
            savings_as_output_split_e8s = user_token_stats.savings_as_output_split_e8s;
            total_sends = user_token_stats.total_sends;
            total_deposits = user_token_stats.total_deposits + 1;
            total_withdrawals = user_token_stats.total_withdrawals;
        });

        // Add pools to user's tracked pools
        ignore await add_pool_impl(user, pool_id);
    };

    // Record completed withdrawal
    public shared func record_withdrawal(
        user: Principal,
        token: Text,  // Canister ID
        amount_e8s: Nat,
        pool_id: Principal,  // Add pool_id parameter
    ) : async () {
        // Update global stats
        globalStats := {
            total_swaps = globalStats.total_swaps;
            icpswap_swaps = globalStats.icpswap_swaps;
            kong_swaps = globalStats.kong_swaps;
            split_swaps = globalStats.split_swaps;
            total_sends = globalStats.total_sends;
            total_deposits = globalStats.total_deposits;
            total_withdrawals = globalStats.total_withdrawals + 1;
        };

        // Update token stats
        let token_stats = getOrCreateTokenStats(token);
        tokenStats.put(token, {
            total_swaps = token_stats.total_swaps;
            icpswap_swaps = token_stats.icpswap_swaps;
            kong_swaps = token_stats.kong_swaps;
            split_swaps = token_stats.split_swaps;
            volume_e8s = token_stats.volume_e8s;
            total_sends = token_stats.total_sends;
            sends_volume_e8s = token_stats.sends_volume_e8s;
            total_deposits = token_stats.total_deposits;
            deposits_volume_e8s = token_stats.deposits_volume_e8s;
            total_withdrawals = token_stats.total_withdrawals + 1;
            withdrawals_volume_e8s = token_stats.withdrawals_volume_e8s + amount_e8s;
        });

        // Update user stats
        let user_stats = getOrCreateUserStats(Principal.toText(user));
        userStats.put(Principal.toText(user), {
            total_swaps = user_stats.total_swaps;
            icpswap_swaps = user_stats.icpswap_swaps;
            kong_swaps = user_stats.kong_swaps;
            split_swaps = user_stats.split_swaps;
            total_sends = user_stats.total_sends;
            total_deposits = user_stats.total_deposits;
            total_withdrawals = user_stats.total_withdrawals + 1;
        });

        // Update user-token stats for the sent token
        let user_token_stats = getOrCreateUserTokenStats(user, token);
        userTokenStats.put(getUserTokenStatsKey(user, token), {
            swaps_as_input_icpswap = user_token_stats.swaps_as_input_icpswap;
            swaps_as_input_kong = user_token_stats.swaps_as_input_kong;
            swaps_as_input_split = user_token_stats.swaps_as_input_split;
            input_volume_e8s_icpswap = user_token_stats.input_volume_e8s_icpswap;
            input_volume_e8s_kong = user_token_stats.input_volume_e8s_kong;
            input_volume_e8s_split = user_token_stats.input_volume_e8s_split;
            swaps_as_output_icpswap = user_token_stats.swaps_as_output_icpswap;
            swaps_as_output_kong = user_token_stats.swaps_as_output_kong;
            swaps_as_output_split = user_token_stats.swaps_as_output_split;
            output_volume_e8s_icpswap = user_token_stats.output_volume_e8s_icpswap;
            output_volume_e8s_kong = user_token_stats.output_volume_e8s_kong;
            output_volume_e8s_split = user_token_stats.output_volume_e8s_split;
            savings_as_output_icpswap_e8s = user_token_stats.savings_as_output_icpswap_e8s;
            savings_as_output_kong_e8s = user_token_stats.savings_as_output_kong_e8s;
            savings_as_output_split_e8s = user_token_stats.savings_as_output_split_e8s;
            total_sends = user_token_stats.total_sends;
            total_deposits = user_token_stats.total_deposits;
            total_withdrawals = user_token_stats.total_withdrawals + 1;
        });
        // Add pools to user's tracked pools
        ignore await add_pool_impl(user, pool_id);
    };

    // Record completed transfer
    public shared func record_transfer(
        user: Principal,
        token: Text,  // Canister ID
        amount_e8s: Nat,
        pool_id: Principal,  // Add pool_id parameter
    ) : async () {
        // Update global stats
        globalStats := {
            total_swaps = globalStats.total_swaps;
            icpswap_swaps = globalStats.icpswap_swaps;
            kong_swaps = globalStats.kong_swaps;
            split_swaps = globalStats.split_swaps;
            total_sends = globalStats.total_sends + 1;
            total_deposits = globalStats.total_deposits;
            total_withdrawals = globalStats.total_withdrawals;
        };

        // Update token stats
        let token_stats = getOrCreateTokenStats(token);
        tokenStats.put(token, {
            total_swaps = token_stats.total_swaps;
            icpswap_swaps = token_stats.icpswap_swaps;
            kong_swaps = token_stats.kong_swaps;
            split_swaps = token_stats.split_swaps;
            volume_e8s = token_stats.volume_e8s;
            total_sends = token_stats.total_sends + 1;
            sends_volume_e8s = token_stats.sends_volume_e8s + amount_e8s;
            total_deposits = token_stats.total_deposits;
            deposits_volume_e8s = token_stats.deposits_volume_e8s;
            total_withdrawals = token_stats.total_withdrawals;
            withdrawals_volume_e8s = token_stats.withdrawals_volume_e8s;
        });

        // Update user stats
        let user_stats = getOrCreateUserStats(Principal.toText(user));
        userStats.put(Principal.toText(user), {
            total_swaps = user_stats.total_swaps;
            icpswap_swaps = user_stats.icpswap_swaps;
            kong_swaps = user_stats.kong_swaps;
            split_swaps = user_stats.split_swaps;
            total_sends = user_stats.total_sends + 1;
            total_deposits = user_stats.total_deposits;
            total_withdrawals = user_stats.total_withdrawals;
        });

        // Add pools to user's tracked pools
        ignore await add_pool_impl(user, pool_id);
    };

    // Query methods

    public query func get_global_stats() : async T.GlobalStats {
        globalStats
    };

    public query func get_token_stats(token_id: Text) : async ?T.TokenStats {
        tokenStats.get(token_id)
    };

    public query func get_user_stats(user: Principal) : async ?T.UserStats {
        userStats.get(Principal.toText(user))
    };

    public query func get_all_token_stats() : async [(Text, T.TokenStats)] {
        Iter.toArray(tokenStats.entries())
    };

    // Add method to get all user stats
    public query func get_all_user_stats() : async [(Text, T.UserStats)] {
        Iter.toArray(userStats.entries())
    };

    // Get token savings stats
    public query func get_token_savings_stats(token_id: Text) : async ?T.TokenSavingsStats {
        tokenSavingsStats.get(token_id)
    };

    // Get all token savings stats
    public query func get_all_token_savings_stats() : async [(Text, T.TokenSavingsStats)] {
        Iter.toArray(tokenSavingsStats.entries())
    };

    // Get user-token stats for the caller
    public shared query(msg) func get_my_token_stats() : async [(Text, T.UserTokenStats)] {
        let user = msg.caller;
        var results : [(Text, T.UserTokenStats)] = [];
        
        // Get all unique token IDs from the token stats map
        let tokenIds = Iter.map<(Text, T.TokenStats), Text>(
            tokenStats.entries(),
            func((tokenId, _)) = tokenId
        );

        // For each token, check if user-token stats exist
        for (tokenId in tokenIds) {
            let key = getUserTokenStatsKey(user, tokenId);
            switch (userTokenStats.get(key)) {
                case (?stats) {
                    results := Array.append(results, [(tokenId, stats)]);
                };
                case null {};
            };
        };
        
        results
    };

    // Get user-token savings stats for the caller
    public shared query(msg) func get_my_token_savings_stats() : async [(Text, T.TokenSavingsStats)] {
        let user = msg.caller;
        var results : [(Text, T.TokenSavingsStats)] = [];
        
        // Get all unique token IDs from the token stats map
        let tokenIds = Iter.map<(Text, T.TokenStats), Text>(
            tokenStats.entries(),
            func((tokenId, _)) = tokenId
        );

        // For each token, check if user-token stats exist and calculate savings
        for (tokenId in tokenIds) {
            let key = getUserTokenStatsKey(user, tokenId);
            switch (userTokenStats.get(key)) {
                case (?stats) {
                    // Create a TokenSavingsStats record from the user's savings for this token
                    let savingsStats = {
                        icpswap_savings_e8s = stats.savings_as_output_icpswap_e8s;
                        kong_savings_e8s = stats.savings_as_output_kong_e8s;
                        split_savings_e8s = stats.savings_as_output_split_e8s;
                    };
                    results := Array.append(results, [(tokenId, savingsStats)]);
                };
                case null {};
            };
        };
        
        results
    };

    // New: Record a user login
    public shared func record_login(user: Principal) : async () {
        let userText = Principal.toText(user);
        let currentLogins = switch (userLogins.get(userText)) {
            case (?count) count;
            case null 0;
        };
        userLogins.put(userText, currentLogins + 1);
    };

    // New: Get all user login counts
    public query func get_all_user_logins() : async [(Text, Nat)] {
        Iter.toArray(userLogins.entries())
    };

    // New: Get total number of unique users who have logged in
    public query func get_unique_user_count() : async Nat {
        userLogins.size()
    };


    // New: Get total number of unique traders
    public query func get_unique_trader_count() : async Nat {
        userStats.size()
    };

    // Custom token management methods
    public shared({caller}) func register_custom_token(token_canister_id: Principal) : async Result.Result<T.RegisterTokenResponse, Text> {
        // Verify caller is authenticated
        if (Principal.isAnonymous(caller)) {
            return #err("Authentication required");
        };

        // First check if token exists in main whitelist
        switch (tokenMetadata.get(token_canister_id)) {
            case (?existing) {
                // Add to user's custom tokens if not already there
                let userTokens = switch (userCustomTokens.get(caller)) {
                    case (?tokens) tokens;
                    case (null) [];
                };
                if (Array.filter<Principal>(userTokens, func(p) { p == token_canister_id }).size() == 0) {
                    userCustomTokens.put(caller, Array.append(userTokens, [token_canister_id]));
                };
                return #ok({
                    metadata = existing;
                    logo = tokenLogos.get(token_canister_id);
                });
            };
            case (null) {
                // Then check ICPSwap tokens
                switch (tokenMetadataICPSwap.get(token_canister_id)) {
                    case (?existing) {
                        // Add to user's custom tokens if not already there
                        let userTokens = switch (userCustomTokens.get(caller)) {
                            case (?tokens) tokens;
                            case (null) [];
                        };
                        if (Array.filter<Principal>(userTokens, func(p) { p == token_canister_id }).size() == 0) {
                            userCustomTokens.put(caller, Array.append(userTokens, [token_canister_id]));
                        };
                        return #ok({
                            metadata = existing;
                            logo = tokenLogos.get(token_canister_id);
                        });
                    };
                    case (null) {
                        // Then check if metadata already exists in custom tokens
                        switch (customTokenMetadata.get(token_canister_id)) {
                            case (?existing) {
                                // Add to user's custom tokens if not already there
                                let userTokens = switch (userCustomTokens.get(caller)) {
                                    case (?tokens) tokens;
                                    case (null) [];
                                };
                                if (Array.filter<Principal>(userTokens, func(p) { p == token_canister_id }).size() == 0) {
                                    userCustomTokens.put(caller, Array.append(userTokens, [token_canister_id]));
                                };
                                return #ok({
                                    metadata = existing;
                                    logo = tokenLogos.get(token_canister_id);
                                });
                            };
                            case (null) {};
                        };
                    };
                };
            };
        };

        // If we get here, we need to fetch the metadata from the token canister
        try {
            let token : T.ICRC1Interface = actor(Principal.toText(token_canister_id));
            let metadata = await token.icrc1_metadata();
            
            // Extract metadata values
            let name = switch (await token.icrc1_name()) {
                case (?n) ?n;
                case (null) extractText(extractFromMetadata(metadata, "icrc1:name"));
            };
            let symbol = switch (await token.icrc1_symbol()) {
                case (?s) ?s;
                case (null) extractText(extractFromMetadata(metadata, "icrc1:symbol"));
            };
            let fee = switch (await token.icrc1_fee()) {
                case (?f) ?f;
                case (null) extractNat(extractFromMetadata(metadata, "icrc1:fee"));
            };
            let decimals = switch (await token.icrc1_decimals()) {
                case (?d) ?d;
                case (null) switch (extractFromMetadata(metadata, "icrc1:decimals")) {
                    case (?#Nat8(d)) ?d;
                    case (_) null;
                }
            };

            // Check supported standards
            var standard = "ICRC1";
            try {
                let standards = await token.icrc1_supported_standards();
                // Only check for ICRC2, default to ICRC1
                for (std in standards.vals()) {
                    if (std.name == "ICRC-2") {
                        standard := "ICRC2";
                    };
                };
            } catch (e) {
                // If icrc1_supported_standards fails, assume ICRC1
                standard := "ICRC1";
            };

            // Check for logo in metadata first, then try ICPSwap as fallback
            var hasLogo = false;
            var logoUrl : ?Text = null;
            switch (extractText(extractFromMetadata(metadata, "icrc1:logo"))) {
                case (?logo) {
                    if (isValidLogoUrl(logo)) {
                        tokenLogos.put(token_canister_id, logo);
                        hasLogo := true;
                        logoUrl := ?logo;
                    };
                };
                case null {
                    try {
                        let icpswap : T.ICPSwapInterface = actor(ICPSWAP_TOKEN_CANISTER_ID);
                        switch (await icpswap.getLogo(Principal.toText(token_canister_id))) {
                            case (#ok(logoText)) { 
                                if (logoText != "" and isValidLogoUrl(logoText)) {
                                    tokenLogos.put(token_canister_id, logoText);
                                    hasLogo := true;
                                    logoUrl := ?logoText;
                                }
                            };
                            case (#err(_)) {};
                        };
                    }
                    catch (_e) {};
                };
            };

            let newMetadata : T.TokenMetadata = {
                name = name;
                symbol = symbol;
                fee = fee;
                decimals = decimals;
                hasLogo = hasLogo;
                standard = standard;
            };

            // Store metadata in custom tokens
            customTokenMetadata.put(token_canister_id, newMetadata);

            // Add to user's custom tokens
            let userTokens = switch (userCustomTokens.get(caller)) {
                case (?tokens) tokens;
                case (null) [];
            };
            userCustomTokens.put(caller, Array.append(userTokens, [token_canister_id]));

            #ok({
                metadata = newMetadata;
                logo = logoUrl;
            })
        }
        catch (e) {
            #err("Failed to fetch token metadata: " # Error.message(e))
        };
    };

    public shared({caller}) func remove_custom_token(token_canister_id: Principal) : async Bool {
        // Verify caller is authenticated
        if (Principal.isAnonymous(caller)) {
            return false;
        };

        // Remove from user's custom tokens
        switch (userCustomTokens.get(caller)) {
            case (?tokens) {
                let newTokens = Array.filter<Principal>(tokens, func(p) { p != token_canister_id });
                if (newTokens.size() < tokens.size()) {
                    userCustomTokens.put(caller, newTokens);
                    
                    // Check if any other users still have this token
                    var hasOtherUsers = false;
                    for ((user, userTokens) in userCustomTokens.entries()) {
                        if (user != caller) {
                            for (token in userTokens.vals()) {
                                if (token == token_canister_id) {
                                    hasOtherUsers := true;
                                };
                            };
                        };
                    };
                    
                    // If no other users have this token, remove it from custom metadata
                    if (not hasOtherUsers) {
                        customTokenMetadata.delete(token_canister_id);
                        tokenLogos.delete(token_canister_id);
                    };
                    
                    return true;
                };
            };
            case (null) {};
        };
        false
    };

    public query({caller}) func get_custom_tokens() : async [(Principal, T.TokenMetadata)] {
        // Return empty array for anonymous callers
        if (Principal.isAnonymous(caller)) {
            return [];
        };

        // Get user's custom tokens
        switch (userCustomTokens.get(caller)) {
            case (?tokens) {
                // Map each token to a tuple of (Principal, TokenMetadata)
                Array.mapFilter<Principal, (Principal, T.TokenMetadata)>(tokens, func(p) {
                    // First check main whitelist
                    switch (tokenMetadata.get(p)) {
                        case (?metadata) ?(p, metadata);
                        case null {
                            // Then check custom tokens
                            switch (customTokenMetadata.get(p)) {
                                case (?metadata) ?(p, metadata);
                                case (null) null;
                            };
                        };
                    };
                })
            };
            case (null) [];
        };
    };

    // Get popular tokens (ICP + top N most traded whitelisted tokens)
    public query func get_popular_tokens(n: Nat) : async [(Principal, T.TokenMetadata)] {
        // Get all token stats
        let stats = Iter.toArray(tokenStats.entries());
        
        // Sort tokens by total_swaps
        let sorted = Array.sort<(Text, T.TokenStats)>(stats, func(a, b) {
            if (a.1.total_swaps > b.1.total_swaps) { #less }
            else if (a.1.total_swaps < b.1.total_swaps) { #greater }
            else { #equal }
        });

        // Filter to only include whitelisted tokens and convert to Principal
        let filtered = Array.mapFilter<(Text, T.TokenStats), Principal>(sorted, func((id, _)) {
            let p = Principal.fromText(id);
            switch (tokenMetadata.get(p)) {
                case (?_) ?p;
                case (null) switch (tokenMetadataICPSwap.get(p)) {
                    case (?_) ?p;
                    case (null) null;
                };
            }
        });

        // Get ICP metadata
        let icpMetadata = switch (tokenMetadata.get(ICP_PRINCIPAL)) {
            case (?metadata) [(ICP_PRINCIPAL, metadata)];
            case (null) [];
        };

        // Add remaining top tokens (excluding ICP if it was in the filtered list)
        let remainingTokens = Array.filter<Principal>(filtered, func(p) { p != ICP_PRINCIPAL });
        let topN = Array.subArray<Principal>(remainingTokens, 0, Nat.min(n - 1, remainingTokens.size()));
        
        // Get metadata for top tokens
        let topTokensWithMetadata = Array.mapFilter<Principal, (Principal, T.TokenMetadata)>(topN, func(p) {
            switch (tokenMetadata.get(p)) {
                case (?metadata) ?((p, metadata));
                case (null) switch (tokenMetadataICPSwap.get(p)) {
                    case (?metadata) ?((p, metadata));
                    case (null) null;
                };
            };
        });

        // Combine ICP with top tokens
        Array.append(icpMetadata, topTokensWithMetadata)
    };

    // Start importing tokens from ICPSwap
    public shared({caller}) func start_icpswap_import(batch_size: Nat) : async Result.Result<(), Text> {
        if (not isAdmin(caller)) {
            return #err("Unauthorized: Caller is not an admin");
        };

        if (importProgress.is_running) {
            return #err("Import already in progress");
        };

        // Reset progress
        importProgress := {
            last_processed = null;
            total_tokens = 0;
            processed_count = 0;
            imported_count = 0;
            skipped_count = 0;
            failed_count = 0;
            is_running = true;
        };

        // Start the first batch
        nextBatchSize := ?batch_size;
        ignore Timer.setTimer<system>(#seconds(0), processNextBatch);
        #ok()
    };

    // Get current import progress
    public query func get_import_progress() : async T.ImportProgress {
        importProgress
    };

    // Stop an in-progress import
    public shared({caller}) func stop_icpswap_import() : async Result.Result<(), Text> {
        if (not isAdmin(caller)) {
            return #err("Unauthorized: Caller is not an admin");
        };

        if (not importProgress.is_running) {
            return #err("No import in progress");
        };

        importProgress := {
            last_processed = importProgress.last_processed;
            total_tokens = importProgress.total_tokens;
            processed_count = importProgress.processed_count;
            imported_count = importProgress.imported_count;
            skipped_count = importProgress.skipped_count;
            failed_count = importProgress.failed_count;
            is_running = false;
        };

        #ok()
    };

    // Clear the entire token whitelist
    public shared({caller}) func clear_whitelist() : async Result.Result<(), Text> {
        if (not isAdmin(caller)) {
            return #err("Unauthorized: Caller is not an admin");
        };

        // Clear all token metadata and logos
        tokenMetadata := HashMap.HashMap<Principal, T.TokenMetadata>(10, Principal.equal, Principal.hash);
        tokenLogos := HashMap.HashMap<Principal, Text>(10, Principal.equal, Principal.hash);
        
        // Reset stable storage entries
        tokenMetadataEntries := [];
        tokenLogoEntries := [];

        Debug.print("Whitelist cleared");
        #ok()
    };

    // Helper function to check if a token standard is supported
    private func isSupportedStandard(standard: Text) : Bool {
        standard == "ICRC1" or standard == "ICRC2" or standard == "ICRC3"
    };

    // Add a system timer callback function
    // The proper syntax for this is private func processNextBatch<system>() : async ()
    private func processNextBatch<system>() : async () {
        Debug.print("Starting batch processing...");
        let nextBatchSize = 10;
        
        if (not importProgress.is_running) {
            Debug.print("Import not running, exiting");
            return;
        };

        try {
<<<<<<< HEAD
            let icpswap = actor(ICPSWAP_TOKEN_CANISTER_ID) : T.ICPSwapListInterface;
=======
            let icpswap = actor(ICPSWAP_TOKEN_CANISTER_ID) : T. ICPSwapListInterface;
>>>>>>> 80c0b50c
            let tokenListResult = await icpswap.getList();
            
            switch (tokenListResult) {
                case (#ok(tokenList)) {
                    Debug.print("Fetched token list of size: " # debug_show(tokenList.size()));
                    
                    // Only update total_tokens if it's not already set
                    if (importProgress.total_tokens == 0) {
                        importProgress := {
                            last_processed = importProgress.last_processed;
                            total_tokens = tokenList.size();
                            processed_count = importProgress.processed_count;
                            imported_count = importProgress.imported_count;
                            skipped_count = importProgress.skipped_count;
                            failed_count = importProgress.failed_count;
                            is_running = true;
                        };
                    };

                    // Find the index of the last processed token
                    var startIndex = 0;
                    switch (importProgress.last_processed) {
                        case (?lastId) {
                            label search for (i in Iter.range(0, tokenList.size() - 1)) {
                                if (tokenList[i].canisterId == lastId) {
                                    startIndex := i + 1;
                                    break search;
                                };
                            };
                        };
                        case null { };
                    };

                    // Get the next batch of tokens
                    let remainingTokens = tokenList.size() - startIndex;
                    let batchSize = Nat.min(nextBatchSize, remainingTokens);
                    let batch = Array.subArray<T.ICPSwapToken>(tokenList, startIndex, batchSize);
                    
                    Debug.print("Processing " # debug_show(batchSize) # " tokens starting from index " # debug_show(startIndex));
                    
                    // If no more tokens to process, mark import as complete
                    if (batchSize == 0) {
                        Debug.print("No more tokens to process, marking import as complete");
                        importProgress := {
                            last_processed = importProgress.last_processed;
                            total_tokens = importProgress.total_tokens;
                            processed_count = importProgress.processed_count;
                            imported_count = importProgress.imported_count;
                            skipped_count = importProgress.skipped_count;
                            failed_count = importProgress.failed_count;
                            is_running = false;
                        };
                        return;
                    };
                    
                    var batchProcessed = false;
                    
                    for (token in batch.vals()) {
                        Debug.print("Processing token: " # debug_show(token.canisterId));
                        batchProcessed := true;
                        
                        try {
                            if (not isSupportedStandard(token.standard)) {
                                Debug.print("Skipping token with unsupported standard: " # token.canisterId # " (standard: " # token.standard # ")");
                                importProgress := {
                                    last_processed = ?token.canisterId;
                                    total_tokens = importProgress.total_tokens;
                                    processed_count = importProgress.processed_count + 1;
                                    imported_count = importProgress.imported_count;
                                    skipped_count = importProgress.skipped_count + 1;
                                    failed_count = importProgress.failed_count;
                                    is_running = true;
                                }
                            } else if (isWhitelisted(Principal.fromText(token.canisterId))) {
                                Debug.print("Token already whitelisted, skipping: " # token.canisterId);
                                importProgress := {
                                    last_processed = ?token.canisterId;
                                    total_tokens = importProgress.total_tokens;
                                    processed_count = importProgress.processed_count + 1;
                                    imported_count = importProgress.imported_count;
                                    skipped_count = importProgress.skipped_count + 1;
                                    failed_count = importProgress.failed_count;
                                    is_running = true;
                                }
                            } else {
                                // Try to get the logo first
                                var hasValidLogo = false;
                                var logoUrl : ?Text = null;
                                try {
                                    let logoResult = await icpswap.getLogo(token.canisterId);
                                    switch (logoResult) {
                                        case (#ok(logo)) { 
                                            if (logo != "") {
                                                logoUrl := ?logo;
                                                hasValidLogo := true;
                                            }
                                        };
                                        case (#err(_)) { };
                                    };
                                } catch (e) {
                                    Debug.print("Failed to fetch logo for token: " # token.canisterId);
                                };

                                // Add token to whitelist with complete metadata from ICPSwap
                                let result = await addTokenInternal({
                                    canisterId = Principal.fromText(token.canisterId);
                                    metadata = {
                                        name = ?token.name;
                                        symbol = ?token.symbol;
                                        fee = ?token.fee;
                                        decimals = ?Nat8.fromNat(token.decimals);
                                        hasLogo = hasValidLogo;
                                        standard = token.standard;  // Use standard directly from ICPSwap
                                    };
                                    logo = logoUrl;
                                });

                                switch(result) {
                                    case (#ok()) {
                                        importProgress := {
                                            last_processed = ?token.canisterId;
                                            total_tokens = importProgress.total_tokens;
                                            processed_count = importProgress.processed_count + 1;
                                            imported_count = importProgress.imported_count + 1;
                                            skipped_count = importProgress.skipped_count;
                                            failed_count = importProgress.failed_count;
                                            is_running = true;
                                        };
                                    };
                                    case (#err(e)) {
                                        Debug.print("Failed to add token: " # token.canisterId # " Error: " # e);
                                        importProgress := {
                                            last_processed = ?token.canisterId;
                                            total_tokens = importProgress.total_tokens;
                                            processed_count = importProgress.processed_count + 1;
                                            imported_count = importProgress.imported_count;
                                            skipped_count = importProgress.skipped_count;
                                            failed_count = importProgress.failed_count + 1;
                                            is_running = true;
                                        };
                                    };
                                };
                            };
                        } catch (e) {
                            Debug.print("Error processing token: " # token.canisterId # " Error: " # Error.message(e));
                            importProgress := {
                                last_processed = ?token.canisterId;
                                total_tokens = importProgress.total_tokens;
                                processed_count = importProgress.processed_count + 1;
                                imported_count = importProgress.imported_count;
                                skipped_count = importProgress.skipped_count;
                                failed_count = importProgress.failed_count + 1;
                                is_running = true;
                            }
                        };
                    };

                    // Schedule next batch if there are more tokens to process
                    if (importProgress.processed_count < importProgress.total_tokens and batchProcessed) {
                        Debug.print("Scheduling next batch...");
                        // The proper syntax for this is ignore Timer.setTimer<system>(#seconds 1, processNextBatch);
                        ignore Timer.setTimer<system>(#seconds 1, processNextBatch);
                    } else {
                        Debug.print("Import completed!");
                        importProgress := {
                            last_processed = importProgress.last_processed;
                            total_tokens = importProgress.total_tokens;
                            processed_count = importProgress.processed_count;
                            imported_count = importProgress.imported_count;
                            skipped_count = importProgress.skipped_count;
                            failed_count = importProgress.failed_count;
                            is_running = false;
                        };
                    };
                };
                case (#err(error)) {
                    Debug.print("Error fetching token list: " # error);
                    importProgress := {
                        last_processed = importProgress.last_processed;
                        total_tokens = importProgress.total_tokens;
                        processed_count = importProgress.processed_count;
                        imported_count = importProgress.imported_count;
                        skipped_count = importProgress.skipped_count;
                        failed_count = importProgress.failed_count;
                        is_running = false;
                    };
                };
            };
        } catch (e) {
            Debug.print("Error in processNextBatch: " # Error.message(e));
            importProgress := {
                last_processed = importProgress.last_processed;
                total_tokens = importProgress.total_tokens;
                processed_count = importProgress.processed_count;
                imported_count = importProgress.imported_count;
                skipped_count = importProgress.skipped_count;
                failed_count = importProgress.failed_count;
                is_running = false;
            };
        };
    };

    // Copy trusted tokens from ICPSwap
    public shared({caller}) func copy_icpswap_trusted_tokens() : async Result.Result<Text, Text> {
        if (not isAdmin(caller)) {
            return #err("Unauthorized: Caller is not an admin");
        };

        try {
            let icpswapList = actor(ICPSWAP_TOKEN_CANISTER_ID) : T.ICPSwapListInterface;
            let result = await icpswapList.getList();
            
            switch(result) {
                case (#ok(tokens)) {
                    var imported = 0;
                    var skipped = 0;
                    var failed = 0;

                    for (token in tokens.vals()) {
                        try {
                            let canisterId = Principal.fromText(token.canisterId);
                            
                            // Create token metadata - always set hasLogo to false initially
                            let metadata : T.TokenMetadata = {
                                name = ?token.name;
                                symbol = ?token.symbol;
                                fee = ?token.fee;
                                decimals = ?Nat8.fromNat(token.decimals);
                                hasLogo = false;
                                standard = token.standard;
                            };

                            tokenMetadataICPSwap.put(canisterId, metadata);
                            imported += 1;
                        } catch (_e) {
                            failed += 1;
                        };
                    };

                    // Update stable storage
                    tokenMetadataEntriesICPSwap := Iter.toArray(tokenMetadataICPSwap.entries());

                    return #ok("Imported " # Nat.toText(imported) # " tokens, skipped " # Nat.toText(skipped) # ", failed " # Nat.toText(failed));
                };
                case (#err(e)) {
                    return #err("Failed to fetch ICPSwap token list: " # e);
                };
            };
        } catch (e) {
            return #err("Error copying ICPSwap tokens: " # Error.message(e));
        };
    };

    // Query ICPSwap tokens
    public query func get_icpswap_tokens() : async [(Principal, T.TokenMetadata)] {
        Iter.toArray(tokenMetadataICPSwap.entries())
    };

    // Update logo status for ICPSwap tokens with batching
    public shared({caller}) func update_icpswap_token_logos(batch_size: Nat) : async Result.Result<Text, Text> {
        if (not isAdmin(caller)) {
            return #err("Unauthorized: Caller is not an admin");
        };

        if (logoUpdateProgress.is_running) {
            return #err("Logo update already in progress");
        };

        // Reset progress
        logoUpdateProgress := {
            total_tokens = tokenMetadataICPSwap.size();
            processed_count = 0;
            updated_count = 0;
            skipped_count = 0;
            failed_count = 0;
            is_running = true;
            last_processed = null;
        };

        // Start the first batch
        nextLogoBatchSize := ?batch_size;
        ignore Timer.setTimer<system>(#seconds(0), processNextLogoBatch);
        #ok("Started logo update process")
    };

    // Get current logo update progress
    public query func get_logo_update_progress() : async {
        total_tokens: Nat;
        processed_count: Nat;
        updated_count: Nat;
        skipped_count: Nat;
        failed_count: Nat;
        is_running: Bool;
        last_processed: ?Principal;
    } {
        logoUpdateProgress
    };

    // Stop an in-progress logo update
    public shared({caller}) func stop_logo_update() : async Result.Result<(), Text> {
        if (not isAdmin(caller)) {
            return #err("Unauthorized: Caller is not an admin");
        };

        if (not logoUpdateProgress.is_running) {
            return #err("No logo update in progress");
        };

        logoUpdateProgress := {
            total_tokens = logoUpdateProgress.total_tokens;
            processed_count = logoUpdateProgress.processed_count;
            updated_count = logoUpdateProgress.updated_count;
            skipped_count = logoUpdateProgress.skipped_count;
            failed_count = logoUpdateProgress.failed_count;
            is_running = false;
            last_processed = logoUpdateProgress.last_processed;
        };

        #ok()
    };

    // Process next batch of logos
    private func processNextLogoBatch<system>() : async () {
        let batchSize = switch (nextLogoBatchSize) {
            case (null) return;
            case (?size) size;
        };

        try {
            let icpswap = actor(ICPSWAP_TOKEN_CANISTER_ID) : T.ICPSwapListInterface;
            var processed = 0;
            var lastProcessed: ?Principal = null;
            var currentProgress = logoUpdateProgress;

            label processing for ((canisterId, metadata) in tokenMetadataICPSwap.entries()) {
                // Skip tokens we've already processed in previous batches
                switch (logoUpdateProgress.last_processed) {
                    case (?last) {
                        if (not Principal.equal(last, canisterId)) {
                            continue processing;
                        } else {
                            currentProgress := {
                                total_tokens = currentProgress.total_tokens;
                                processed_count = currentProgress.processed_count;
                                updated_count = currentProgress.updated_count;
                                skipped_count = currentProgress.skipped_count;
                                failed_count = currentProgress.failed_count;
                                is_running = currentProgress.is_running;
                                last_processed = null;  // Reset so we start processing from next token
                            };
                            logoUpdateProgress := currentProgress;
                            continue processing;
                        };
                    };
                    case (null) {};
                };

                // Skip tokens that already have hasLogo = true
                if (metadata.hasLogo) {
                    currentProgress := {
                        total_tokens = currentProgress.total_tokens;
                        processed_count = currentProgress.processed_count + 1;
                        updated_count = currentProgress.updated_count;
                        skipped_count = currentProgress.skipped_count + 1;
                        failed_count = currentProgress.failed_count;
                        is_running = currentProgress.is_running;
                        last_processed = currentProgress.last_processed;
                    };
                    logoUpdateProgress := currentProgress;
                    lastProcessed := ?canisterId;
                    processed += 1;
                    if (processed >= batchSize) {
                        break processing;
                    };
                    continue processing;
                };

                try {
                    // Try to fetch logo from ICPSwap
                    let logoResult = await icpswap.getLogo(Principal.toText(canisterId));
                    switch (logoResult) {
                        case (#ok(logo)) {
                            if (logo != "" and isValidLogoUrl(logo)) {
                                // Store valid logo and update token
                                tokenLogos.put(canisterId, logo);
                                let updatedMetadata : T.TokenMetadata = {
                                    name = metadata.name;
                                    symbol = metadata.symbol;
                                    fee = metadata.fee;
                                    decimals = metadata.decimals;
                                    hasLogo = true;
                                    standard = metadata.standard;
                                };
                                tokenMetadataICPSwap.put(canisterId, updatedMetadata);
                                currentProgress := {
                                    total_tokens = currentProgress.total_tokens;
                                    processed_count = currentProgress.processed_count;
                                    updated_count = currentProgress.updated_count + 1;
                                    skipped_count = currentProgress.skipped_count;
                                    failed_count = currentProgress.failed_count;
                                    is_running = currentProgress.is_running;
                                    last_processed = currentProgress.last_processed;
                                };
                            } else {
                                // Try fetching logo from token metadata
                                try {
                                    let tokenActor = actor(Principal.toText(canisterId)) : actor {
                                        icrc1_metadata : shared query () -> async [(Text, T.MetadataValue)];
                                    };
                                    let tokenMetadata = await tokenActor.icrc1_metadata();
                                    var foundLogo : ?Text = null;
                                    
                                    label metadataSearch for ((key, value) in tokenMetadata.vals()) {
                                        if (key == "logo" or key == "icrc1:logo") {
                                            switch(value) {
                                                case (#Text(logoUrl)) {
                                                    if (logoUrl != "" and isValidLogoUrl(logoUrl)) {
                                                        foundLogo := ?logoUrl;
                                                        break metadataSearch;
                                                    };
                                                };
                                                case (_) {};
                                            };
                                        };
                                    };

                                    switch(foundLogo) {
                                        case (?logoUrl) {
                                            // Store valid logo from metadata and update token
                                            tokenLogos.put(canisterId, logoUrl);
                                            let updatedMetadata : T.TokenMetadata = {
                                                name = metadata.name;
                                                symbol = metadata.symbol;
                                                fee = metadata.fee;
                                                decimals = metadata.decimals;
                                                hasLogo = true;
                                                standard = metadata.standard;
                                            };
                                            tokenMetadataICPSwap.put(canisterId, updatedMetadata);
                                            currentProgress := {
                                                total_tokens = currentProgress.total_tokens;
                                                processed_count = currentProgress.processed_count;
                                                updated_count = currentProgress.updated_count + 1;
                                                skipped_count = currentProgress.skipped_count;
                                                failed_count = currentProgress.failed_count;
                                                is_running = currentProgress.is_running;
                                                last_processed = currentProgress.last_processed;
                                            };
                                        };
                                        case null {
                                            // Both ICPSwap and metadata attempts failed
                                            let updatedMetadata : T.TokenMetadata = {
                                                name = metadata.name;
                                                symbol = metadata.symbol;
                                                fee = metadata.fee;
                                                decimals = metadata.decimals;
                                                hasLogo = false;
                                                standard = metadata.standard;
                                            };
                                            tokenMetadataICPSwap.put(canisterId, updatedMetadata);
                                            currentProgress := {
                                                total_tokens = currentProgress.total_tokens;
                                                processed_count = currentProgress.processed_count;
                                                updated_count = currentProgress.updated_count;
                                                skipped_count = currentProgress.skipped_count;
                                                failed_count = currentProgress.failed_count;
                                                is_running = currentProgress.is_running;
                                                last_processed = currentProgress.last_processed;
                                            };
                                        };
                                    };
                                } catch (e) {
                                    // Failed to get logo from both sources
                                    let updatedMetadata : T.TokenMetadata = {
                                        name = metadata.name;
                                        symbol = metadata.symbol;
                                        fee = metadata.fee;
                                        decimals = metadata.decimals;
                                        hasLogo = false;
                                        standard = metadata.standard;
                                    };
                                    tokenMetadataICPSwap.put(canisterId, updatedMetadata);
                                    currentProgress := {
                                        total_tokens = currentProgress.total_tokens;
                                        processed_count = currentProgress.processed_count;
                                        updated_count = currentProgress.updated_count;
                                        skipped_count = currentProgress.skipped_count;
                                        failed_count = currentProgress.failed_count;
                                        is_running = currentProgress.is_running;
                                        last_processed = currentProgress.last_processed;
                                    };
                                };
                            };
                        };
                        case (#err(_)) {
                            // Try fetching logo from token metadata
                            try {
                                let tokenActor = actor(Principal.toText(canisterId)) : actor {
                                    icrc1_metadata : shared query () -> async [(Text, T.MetadataValue)];
                                };
                                let tokenMetadata = await tokenActor.icrc1_metadata();
                                var foundLogo : ?Text = null;
                                
                                label metadataSearch for ((key, value) in tokenMetadata.vals()) {
                                    if (key == "logo" or key == "icrc1:logo") {
                                        switch(value) {
                                            case (#Text(logoUrl)) {
                                                if (logoUrl != "" and isValidLogoUrl(logoUrl)) {
                                                    foundLogo := ?logoUrl;
                                                    break metadataSearch;
                                                };
                                            };
                                            case (_) {};
                                        };
                                    };
                                };

                                switch(foundLogo) {
                                    case (?logoUrl) {
                                        // Store valid logo from metadata and update token
                                        tokenLogos.put(canisterId, logoUrl);
                                        let updatedMetadata : T.TokenMetadata = {
                                            name = metadata.name;
                                            symbol = metadata.symbol;
                                            fee = metadata.fee;
                                            decimals = metadata.decimals;
                                            hasLogo = true;
                                            standard = metadata.standard;
                                        };
                                        tokenMetadataICPSwap.put(canisterId, updatedMetadata);
                                        currentProgress := {
                                            total_tokens = currentProgress.total_tokens;
                                            processed_count = currentProgress.processed_count;
                                            updated_count = currentProgress.updated_count + 1;
                                            skipped_count = currentProgress.skipped_count;
                                            failed_count = currentProgress.failed_count;
                                            is_running = currentProgress.is_running;
                                            last_processed = currentProgress.last_processed;
                                        };
                                    };
                                    case null {
                                        // Both ICPSwap and metadata attempts failed
                                        let updatedMetadata : T.TokenMetadata = {
                                            name = metadata.name;
                                            symbol = metadata.symbol;
                                            fee = metadata.fee;
                                            decimals = metadata.decimals;
                                            hasLogo = false;
                                            standard = metadata.standard;
                                        };
                                        tokenMetadataICPSwap.put(canisterId, updatedMetadata);
                                        currentProgress := {
                                            total_tokens = currentProgress.total_tokens;
                                            processed_count = currentProgress.processed_count;
                                            updated_count = currentProgress.updated_count;
                                            skipped_count = currentProgress.skipped_count;
                                            failed_count = currentProgress.failed_count;
                                            is_running = currentProgress.is_running;
                                            last_processed = currentProgress.last_processed;
                                        };
                                    };
                                };
                            } catch (e) {
                                // Failed to get logo from both sources
                                let updatedMetadata : T.TokenMetadata = {
                                    name = metadata.name;
                                    symbol = metadata.symbol;
                                    fee = metadata.fee;
                                    decimals = metadata.decimals;
                                    hasLogo = false;
                                    standard = metadata.standard;
                                };
                                tokenMetadataICPSwap.put(canisterId, updatedMetadata);
                                currentProgress := {
                                    total_tokens = currentProgress.total_tokens;
                                    processed_count = currentProgress.processed_count;
                                    updated_count = currentProgress.updated_count;
                                    skipped_count = currentProgress.skipped_count;
                                    failed_count = currentProgress.failed_count;
                                    is_running = currentProgress.is_running;
                                    last_processed = currentProgress.last_processed;
                                };
                            };
                        };
                    };
                } catch (e) {
                    currentProgress := {
                        total_tokens = currentProgress.total_tokens;
                        processed_count = currentProgress.processed_count;
                        updated_count = currentProgress.updated_count;
                        skipped_count = currentProgress.skipped_count;
                        failed_count = currentProgress.failed_count + 1;
                        is_running = currentProgress.is_running;
                        last_processed = currentProgress.last_processed;
                    };
                    Debug.print("Error updating logo for token " # Principal.toText(canisterId) # ": " # Error.message(e));
                };

                processed += 1;
                currentProgress := {
                    total_tokens = currentProgress.total_tokens;
                    processed_count = currentProgress.processed_count + 1;
                    updated_count = currentProgress.updated_count;
                    skipped_count = currentProgress.skipped_count;
                    failed_count = currentProgress.failed_count;
                    is_running = currentProgress.is_running;
                    last_processed = currentProgress.last_processed;
                };
                lastProcessed := ?canisterId;
                logoUpdateProgress := currentProgress;

                if (processed >= batchSize) {
                    break processing;
                };
            };

            // Schedule next batch if there are more tokens to process
            if (currentProgress.processed_count < currentProgress.total_tokens) {
                currentProgress := {
                    total_tokens = currentProgress.total_tokens;
                    processed_count = currentProgress.processed_count;
                    updated_count = currentProgress.updated_count;
                    skipped_count = currentProgress.skipped_count;
                    failed_count = currentProgress.failed_count;
                    is_running = currentProgress.is_running;
                    last_processed = lastProcessed;
                };
                logoUpdateProgress := currentProgress;
                ignore Timer.setTimer<system>(#seconds(1), processNextLogoBatch);
            } else {
                currentProgress := {
                    total_tokens = currentProgress.total_tokens;
                    processed_count = currentProgress.processed_count;
                    updated_count = currentProgress.updated_count;
                    skipped_count = currentProgress.skipped_count;
                    failed_count = currentProgress.failed_count;
                    is_running = currentProgress.is_running;
                    last_processed = currentProgress.last_processed;
                };
                logoUpdateProgress := currentProgress;
            };

        } catch (e) {
            Debug.print("Error in processNextLogoBatch: " # Error.message(e));
            logoUpdateProgress := {
                total_tokens = logoUpdateProgress.total_tokens;
                processed_count = logoUpdateProgress.processed_count;
                updated_count = logoUpdateProgress.updated_count;
                skipped_count = logoUpdateProgress.skipped_count;
                failed_count = logoUpdateProgress.failed_count;
                is_running = false;
                last_processed = logoUpdateProgress.last_processed;
            };
        };
    };


    // Get all tokens (custom tokens first, then whitelisted, then ICPSwap)
    public query func get_all_tokens() : async [(Principal, T.TokenMetadata)] {
        // Create a HashMap for deduplication and a Buffer for results
        var tokenSet = HashMap.HashMap<Principal, Bool>(100, Principal.equal, Principal.hash);
        let resultBuffer = Buffer.Buffer<(Principal, T.TokenMetadata)>(100);

        // Add whitelisted tokens with their metadata
        for ((principal, metadata) in tokenMetadata.entries()) {
            tokenSet.put(principal, true);
            resultBuffer.add((principal, metadata));
        };

        // Add ICPSwap tokens with their metadata if not already added
        for ((principal, metadata) in tokenMetadataICPSwap.entries()) {
            switch (tokenSet.get(principal)) {
                case (?true) { }; // Already seen this token
                case _ {
                    tokenSet.put(principal, true);
                    resultBuffer.add((principal, metadata));
                };
            };
        };

        Buffer.toArray(resultBuffer)
    };

    // Helper function to estimate size of a logo entry
    private func estimateLogoEntrySize(principal: Principal, logo: ?Text) : Nat {
        let principalSize = 38; // Approximate size of Principal in bytes
        let logoSize = switch(logo) {
            case (null) 0;
            case (?l) l.size();
        };
        principalSize + logoSize    
    };

    public query func get_paginated_logos(start_index: Nat) : async T.PaginatedLogosResponse {
        let totalLogos = tokenLogos.size();
        
        // Convert HashMap entries to array for pagination
        let allLogos = Iter.toArray(tokenLogos.entries());
        
        // Get the slice starting from start_index
        var currentSize : Nat = 0;
        let itemsBuffer = Buffer.Buffer<(Principal, ?Text)>(10);
        var hitSizeLimit = false;

        if (start_index < totalLogos) {
            label processing for (i in Iter.range(start_index, totalLogos - 1)) {
                let (principal, logo) = allLogos[i];
                let entrySize = estimateLogoEntrySize(principal, ?logo);
                
                // Check if adding this entry would exceed size limit
                if (currentSize + entrySize > MAX_RESPONSE_SIZE_BYTES and itemsBuffer.size() > 0) {
                    hitSizeLimit := true;
                    break processing;
                };
                
                // Add the entry and update size
                itemsBuffer.add((principal, ?logo));
                currentSize += entrySize;
            };
        };
        
        {
            items = Buffer.toArray(itemsBuffer);
            total = totalLogos;
            start_index = start_index;
        }
    };

    // Get the total number of cached logos
    public query func get_cached_logo_count() : async Nat {
        tokenLogos.size()
    };

    // Get the number of tokens in our ICPSwap copy
    public query func get_icpswap_token_count() : async Nat {
        tokenMetadataICPSwap.size()
    };

    // Clear the ICPSwap token list
    public shared({caller}) func clear_icpswap_tokens() : async Result.Result<(), Text> {
        if (not isAdmin(caller)) {
            return #err("Unauthorized: Caller is not an admin");
        };

        // Clear ICPSwap token metadata
        tokenMetadataICPSwap := HashMap.HashMap<Principal, T.TokenMetadata>(10, Principal.equal, Principal.hash);
        
        // Reset stable storage entries
        tokenMetadataEntriesICPSwap := [];

        Debug.print("ICPSwap token list cleared");
        #ok()
    };

    // Clear the logo cache
    public shared({caller}) func clear_logo_cache() : async Result.Result<(), Text> {
        if (not isAdmin(caller)) {
            return #err("Unauthorized: Caller is not an admin");
        };

        // Clear logo cache
        tokenLogos := HashMap.HashMap<Principal, Text>(10, Principal.equal, Principal.hash);
        
        // Reset stable storage entries for logos
        tokenLogoEntries := [];

        // Update hasLogo flag in all token metadata
        for ((principal, metadata) in tokenMetadata.entries()) {
            tokenMetadata.put(principal, {
                name = metadata.name;
                symbol = metadata.symbol;
                fee = metadata.fee;
                decimals = metadata.decimals;
                hasLogo = false;
                standard = metadata.standard;
            });
        };

        // Update hasLogo flag in ICPSwap token metadata
        for ((principal, metadata) in tokenMetadataICPSwap.entries()) {
            tokenMetadataICPSwap.put(principal, {
                name = metadata.name;
                symbol = metadata.symbol;
                fee = metadata.fee;
                decimals = metadata.decimals;
                hasLogo = false;
                standard = metadata.standard;
            });
        };

        Debug.print("Logo cache cleared");
        #ok()
    };

    // Refresh token metadata for a given token
    public shared({caller}) func refresh_token_metadata(ledger_id: Principal) : async Result.Result<T.TokenMetadata, Text> {
        Debug.print("Refreshing token metadata for " # Principal.toText(ledger_id));
        if (not isAdmin(caller)) {
            return #err("Unauthorized: Caller is not an admin");
        };

        await do_refresh_token_metadata(ledger_id);
    };

    private func do_refresh_token_metadata(ledger_id: Principal) : async Result.Result<T.TokenMetadata, Text> {
        Debug.print("Actually refreshing token metadata for " # Principal.toText(ledger_id));
        // First determine which map contains this token and get existing metadata
        let (sourceMap, existingMetadata) = switch (tokenMetadata.get(ledger_id)) {
            case (?metadata) { (#Whitelist, metadata) };
            case null {
                switch (tokenMetadataICPSwap.get(ledger_id)) {
                    case (?metadata) { (#ICPSwap, metadata) };
                    case null { return #err("Token not found in whitelist or ICPSwap copy"); };
                };
            };
        };

        try {
            if (Text.contains(Text.toLowercase(existingMetadata.standard), #text("dip20"))) {
                // DIP20 token, get metadata from DIP20
                let dip20Actor = actor(Principal.toText(ledger_id)) : T.DIP20Interface;
                let dip20Metadata = await dip20Actor.getMetadata();
                // If we get here, it's a DIP20 token
                var metadata : T.TokenMetadata = {
                    name = ?dip20Metadata.name;
                    symbol = ?dip20Metadata.symbol;
                    fee = ?dip20Metadata.fee;
                    decimals = ?dip20Metadata.decimals;
                    hasLogo = false; // Will be updated later if logo exists
                    standard = "DIP20";
                };

                // Check if we have a cached logo
                let hasExistingLogo = switch (tokenLogos.get(ledger_id)) {
                    case (?_) true;
                    case (null) false;
                };
                
                if (hasExistingLogo) {
                    metadata := {
                        name = metadata.name;
                        symbol = metadata.symbol;
                        fee = metadata.fee;
                        decimals = metadata.decimals;
                        hasLogo = true;
                        standard = metadata.standard;
                    };
                };


                let updatedMetadata : T.TokenMetadata = {
                    name = switch (metadata.name) {
                        case (?n) if (n == "") existingMetadata.name else metadata.name;
                        case null existingMetadata.name;
                    };
                    symbol = switch (metadata.symbol) {
                        case (?s) if (s == "") existingMetadata.symbol else metadata.symbol;
                        case null existingMetadata.symbol;
                    };
                    fee = metadata.fee;  // Always use the DIP20 fee value
                    decimals = switch (metadata.decimals) {
                        case (?d) if (d == 0) existingMetadata.decimals else metadata.decimals;
                        case null existingMetadata.decimals;
                    };
                    hasLogo = metadata.hasLogo;
                    standard = if (metadata.standard == "") existingMetadata.standard else metadata.standard;
                };
                
                // Check for discrepancies
                if (updatedMetadata.name != existingMetadata.name or 
                    updatedMetadata.symbol != existingMetadata.symbol or 
                    updatedMetadata.fee != existingMetadata.fee or 
                    updatedMetadata.decimals != existingMetadata.decimals or 
                    updatedMetadata.standard != existingMetadata.standard) {
                    metadataDiscrepancies := Array.append(metadataDiscrepancies, [{
                        ledger_id = ledger_id;
                        old_metadata = existingMetadata;
                        new_metadata = updatedMetadata;
                        timestamp = Time.now();
                    }]);
                };

                // Update the correct map
                switch (sourceMap) {
                    case (#Whitelist) tokenMetadata.put(ledger_id, updatedMetadata);
                    case (#ICPSwap) tokenMetadataICPSwap.put(ledger_id, updatedMetadata);
                };

                return #ok(updatedMetadata);                    
            } else {
                // ICRC1 token, get metadata from ICRC1
                let icrc1Actor = actor(Principal.toText(ledger_id)) : T.ICRC1Interface;
                let metadata = await icrc1Actor.icrc1_metadata();
                
                // First try to extract all values from metadata
                let nameFromMetadata = extractText(extractFromMetadata(metadata, "icrc1:name"));
                let symbolFromMetadata = extractText(extractFromMetadata(metadata, "icrc1:symbol"));
                let feeFromMetadata = extractNat(extractFromMetadata(metadata, "icrc1:fee"));
                let decimalsFromMetadata = switch (extractFromMetadata(metadata, "icrc1:decimals")) {
                    case (?#Nat8(d)) ?d;
                    case (_) null;
                };

                // Only make individual calls if metadata didn't have the values
                let name = switch (nameFromMetadata) {
                    case (?n) ?n;
                    case (null) switch (await icrc1Actor.icrc1_name()) {
                        case (?n) ?n;
                        case (null) null;
                    };
                };

                let symbol = switch (symbolFromMetadata) {
                    case (?s) ?s;
                    case (null) switch (await icrc1Actor.icrc1_symbol()) {
                        case (?s) ?s;
                        case (null) null;
                    };
                };

                let fee = switch (feeFromMetadata) {
                    case (?f) ?f;
                    case (null) switch (await icrc1Actor.icrc1_fee()) {
                        case (?f) ?f;
                        case (null) null;
                    };
                };

                let decimals = switch (decimalsFromMetadata) {
                    case (?d) ?d;
                    case (null) switch (await icrc1Actor.icrc1_decimals()) {
                        case (?d) ?d;
                        case (null) null;
                    };
                };

                // Check supported standards
                var standard = "ICRC1";
                try {
                    let standards = await icrc1Actor.icrc1_supported_standards();
                    for (std in standards.vals()) {
                        if (std.name == "ICRC-2") {
                            standard := "ICRC2";
                        };
                    };
                } catch (e) {
                    // If icrc1_supported_standards fails, keep existing standard if available
                    let existingMetadata = switch (sourceMap) {
                        case (#Whitelist) tokenMetadata.get(ledger_id);
                        case (#ICPSwap) tokenMetadataICPSwap.get(ledger_id);
                    };
                    switch (existingMetadata) {
                        case (?existing) { standard := existing.standard; };
                        case null { standard := "ICRC1"; };  // Default to ICRC1 only if no existing metadata
                    };
                };

                // Check if we have a cached logo
                let hasExistingLogo = switch (tokenLogos.get(ledger_id)) {
                    case (?_) true;
                    case (null) false;
                };

                let newMetadata : T.TokenMetadata = {
                    name = name;
                    symbol = symbol;
                    fee = fee;
                    decimals = decimals;
                    hasLogo = hasExistingLogo;
                    standard = standard;
                };

                let updatedMetadata : T.TokenMetadata = {
                    name = switch (newMetadata.name) {
                        case (?n) if (n == "") existingMetadata.name else newMetadata.name;
                        case null existingMetadata.name;
                    };
                    symbol = switch (newMetadata.symbol) {
                        case (?s) if (s == "") existingMetadata.symbol else newMetadata.symbol;
                        case null existingMetadata.symbol;
                    };
                    fee = newMetadata.fee;  // Always use the new fee value
                    decimals = switch (newMetadata.decimals) {
                        case (?d) if (d == 0) existingMetadata.decimals else newMetadata.decimals;
                        case null existingMetadata.decimals;
                    };
                    hasLogo = newMetadata.hasLogo;
                    standard = if (newMetadata.standard == "") existingMetadata.standard else newMetadata.standard;
                };
                
                // Check for discrepancies
                if (updatedMetadata.name != existingMetadata.name or 
                    updatedMetadata.symbol != existingMetadata.symbol or 
                    updatedMetadata.fee != existingMetadata.fee or 
                    updatedMetadata.decimals != existingMetadata.decimals or 
                    updatedMetadata.standard != existingMetadata.standard) {
                    metadataDiscrepancies := Array.append(metadataDiscrepancies, [{
                        ledger_id = ledger_id;
                        old_metadata = existingMetadata;
                        new_metadata = updatedMetadata;
                        timestamp = Time.now();
                    }]);
                };
                
                // Update the correct map
                switch (sourceMap) {
                    case (#Whitelist) tokenMetadata.put(ledger_id, updatedMetadata);
                    case (#ICPSwap) tokenMetadataICPSwap.put(ledger_id, updatedMetadata);
                };

                return #ok(updatedMetadata);
            }
        } catch (e) {
            return #err("Failed to refresh token metadata: " # Error.message(e));
        };
    };

    // Start metadata refresh process
    public shared({caller}) func start_metadata_refresh(batch_size: Nat) : async Result.Result<(), Text> {
        if (not isAdmin(caller)) {
            return #err("Unauthorized: Caller is not an admin");
        };

        if (metadataRefreshProgress.is_running) {
            return #err("Metadata refresh already in progress");
        };

        // Reset progress
        metadataRefreshProgress := {
            total_tokens = tokenMetadataICPSwap.size();
            processed_count = 0;
            updated_count = 0;
            skipped_count = 0;
            failed_count = 0;
            is_running = true;
            last_processed = null;
        };

        // Start the first batch
        nextMetadataBatchSize := ?batch_size;
        ignore Timer.setTimer<system>(#seconds(0), processNextMetadataBatch);
        #ok()
    };

    // Resume metadata refresh process from last processed token
    public shared({caller}) func resume_metadata_refresh(batch_size: Nat) : async Result.Result<(), Text> {
        if (not isAdmin(caller)) {
            return #err("Unauthorized: Caller is not an admin");
        };

        if (metadataRefreshProgress.is_running) {
            return #err("Metadata refresh already in progress");
        };

        // Keep existing progress but set is_running to true
        metadataRefreshProgress := {
            total_tokens = tokenMetadataICPSwap.size();
            processed_count = metadataRefreshProgress.processed_count;
            updated_count = metadataRefreshProgress.updated_count;
            skipped_count = metadataRefreshProgress.skipped_count;
            failed_count = metadataRefreshProgress.failed_count;
            is_running = true;
            last_processed = metadataRefreshProgress.last_processed;
        };

        // Start the next batch
        nextMetadataBatchSize := ?batch_size;
        ignore Timer.setTimer<system>(#seconds(0), processNextMetadataBatch);
        #ok()
    };

    // Get current metadata refresh progress
    public query func get_metadata_refresh_progress() : async T.MetadataRefreshProgress {
        metadataRefreshProgress
    };

    // Get metadata discrepancies
    public query func get_metadata_discrepancies() : async [T.MetadataDiscrepancy] {
        metadataDiscrepancies
    };

    // Clear metadata discrepancies
    public func clear_metadata_discrepancies() : async () {
        metadataDiscrepancies := [];
    };

    // Stop an in-progress metadata refresh
    public shared({caller}) func stop_metadata_refresh() : async Result.Result<(), Text> {
        if (not isAdmin(caller)) {
            return #err("Unauthorized: Caller is not an admin");
        };

        if (not metadataRefreshProgress.is_running) {
            return #err("No metadata refresh in progress");
        };

        // Fully reset progress when stopping
        metadataRefreshProgress := {
            total_tokens = 0;
            processed_count = 0;
            updated_count = 0;
            skipped_count = 0;
            failed_count = 0;
            is_running = false;
            last_processed = null;  // Reset last_processed to ensure fresh start
        };

        #ok()
    };

    // Process next batch of tokens for metadata refresh
    private func processNextMetadataBatch<system>() : async () {
        try {
            let batchSize = switch (nextMetadataBatchSize) {
                case (?size) size;
                case null return;
            };

            if (not metadataRefreshProgress.is_running) {
                return;
            };

            var currentProgress : T.MetadataRefreshProgress = metadataRefreshProgress;
            var processedInBatch : Nat = 0;
            var lastProcessed : ?Principal = null;
            var foundLastProcessed = currentProgress.last_processed == null;

            label batchLoop for ((canisterId, metadata) in tokenMetadataICPSwap.entries()) {
                // If we haven't found the last processed token yet, keep searching
                if (not foundLastProcessed) {
                    switch (currentProgress.last_processed) {
                        case (?lastId) {
                            if (Principal.equal(lastId, canisterId)) {
                                foundLastProcessed := true;
                            };
                            continue batchLoop;
                        };
                        case null {
                            foundLastProcessed := true;
                        };
                    };
                };

                // Process this token
                lastProcessed := ?canisterId;
                currentProgress := {
                    total_tokens = currentProgress.total_tokens;
                    processed_count = currentProgress.processed_count + 1;
                    updated_count = currentProgress.updated_count;
                    skipped_count = currentProgress.skipped_count;
                    failed_count = currentProgress.failed_count;
                    is_running = currentProgress.is_running;
                    last_processed = ?canisterId;
                };

                try {
                    // Try to refresh the token's metadata
                    let refreshResult = await do_refresh_token_metadata(canisterId);
                    switch (refreshResult) {
                        case (#ok(_)) {
                            currentProgress := {
                                total_tokens = currentProgress.total_tokens;
                                processed_count = currentProgress.processed_count;
                                updated_count = currentProgress.updated_count + 1;
                                skipped_count = currentProgress.skipped_count;
                                failed_count = currentProgress.failed_count;
                                is_running = currentProgress.is_running;
                                last_processed = ?canisterId;
                            };
                        };
                        case (#err(errorMsg)) {
                            Debug.print("Failed to refresh token " # Principal.toText(canisterId) # ": " # errorMsg);
                            currentProgress := {
                                total_tokens = currentProgress.total_tokens;
                                processed_count = currentProgress.processed_count;
                                updated_count = currentProgress.updated_count;
                                skipped_count = currentProgress.skipped_count;
                                failed_count = currentProgress.failed_count + 1;
                                is_running = currentProgress.is_running;
                                last_processed = ?canisterId;
                            };
                        };
                    };
                } catch (e) {
                    Debug.print("Error refreshing token " # Principal.toText(canisterId) # ": " # Error.message(e));
                    currentProgress := {
                        total_tokens = currentProgress.total_tokens;
                        processed_count = currentProgress.processed_count;
                        updated_count = currentProgress.updated_count;
                        skipped_count = currentProgress.skipped_count;
                        failed_count = currentProgress.failed_count + 1;
                        is_running = currentProgress.is_running;
                        last_processed = ?canisterId;
                    };
                };

                processedInBatch += 1;
                if (processedInBatch >= batchSize) {
                    break batchLoop;
                };
            };

            // Update progress and schedule next batch if needed
            if (currentProgress.processed_count < currentProgress.total_tokens) {
                currentProgress := {
                    total_tokens = currentProgress.total_tokens;
                    processed_count = currentProgress.processed_count;
                    updated_count = currentProgress.updated_count;
                    skipped_count = currentProgress.skipped_count;
                    failed_count = currentProgress.failed_count;
                    is_running = currentProgress.is_running;
                    last_processed = lastProcessed;
                };
                metadataRefreshProgress := currentProgress;
                ignore Timer.setTimer<system>(#seconds(1), processNextMetadataBatch);
            } else {
                currentProgress := {
                    total_tokens = currentProgress.total_tokens;
                    processed_count = currentProgress.processed_count;
                    updated_count = currentProgress.updated_count;
                    skipped_count = currentProgress.skipped_count;
                    failed_count = currentProgress.failed_count;
                    is_running = currentProgress.is_running;
                    last_processed = currentProgress.last_processed;
                };
                metadataRefreshProgress := currentProgress;
            };
        } catch (e) {
            Debug.print("Error in processNextMetadataBatch: " # Error.message(e));
            metadataRefreshProgress := {
                total_tokens = metadataRefreshProgress.total_tokens;
                processed_count = metadataRefreshProgress.processed_count;
                updated_count = metadataRefreshProgress.updated_count;
                skipped_count = metadataRefreshProgress.skipped_count;
                failed_count = metadataRefreshProgress.failed_count;
                is_running = false;
                last_processed = metadataRefreshProgress.last_processed;
            };
        };
    };

    // Wallet feature: Add token to user's wallet
    public shared(msg) func add_wallet_token(token_canister_id: Text) : async Bool {
        // Verify caller is authenticated
        let caller = msg.caller;
        if (Principal.isAnonymous(caller)) {
            throw Error.reject("Caller must be authenticated");
        };

        let tokenPrincipal = Principal.fromText(token_canister_id);
        let tokenIndex = getOrCreateUserIndex(tokenPrincipal);

        // Check if token exists in any of our token lists
        let tokenExists = switch (tokenMetadata.get(tokenPrincipal)) {
            case (?_) true;  // Token exists in whitelist
            case null {
                switch (tokenMetadataICPSwap.get(tokenPrincipal)) {
                    case (?_) true;  // Token exists in ICPSwap list
                    case null {
                        switch (customTokenMetadata.get(tokenPrincipal)) {
                            case (?_) true;  // Token exists in custom tokens
                            case null false;  // Token doesn't exist anywhere
                        };
                    };
                };
            };
        };

        if (not tokenExists) {
            throw Error.reject("Token not found in any supported token list");
        };

        // Get or initialize user's wallet tokens
        var userTokens = switch (userWalletTokens.get(caller)) {
            case (?tokens) tokens;
            case null [];
        };

        // Check if token is already in wallet
        let exists = Array.find<Nat16>(userTokens, func(idx) = idx == tokenIndex);
        switch (exists) {
            case (?_) return false; // Token already in wallet
            case null {
                // Add token to wallet
                userTokens := Array.append<Nat16>(userTokens, [tokenIndex]);
                userWalletTokens.put(caller, userTokens);
                return true;
            };
        };
    };

    // Wallet feature: Remove token from user's wallet
    public shared(msg) func remove_wallet_token(token_canister_id: Text) : async Bool {
        // Verify caller is authenticated
        let caller = msg.caller;
        if (Principal.isAnonymous(caller)) {
            throw Error.reject("Caller must be authenticated");
        };

        let tokenPrincipal = Principal.fromText(token_canister_id);
        let tokenIndex = getOrCreateUserIndex(tokenPrincipal);

        // Get user's wallet tokens
        switch (userWalletTokens.get(caller)) {
            case (?tokens) {
                // Filter out the token
                let newTokens = Array.filter<Nat16>(tokens, func(idx) = idx != tokenIndex);
                
                // Only update if token was actually removed
                if (newTokens.size() != tokens.size()) {
                    userWalletTokens.put(caller, newTokens);
                    return true;
                };
            };
            case null {};
        };
        return false;
    };

    // Wallet feature: Get user's wallet tokens
    public query(msg) func get_wallet_tokens() : async [Text] {
        // Verify caller is authenticated
        let caller = msg.caller;
        if (Principal.isAnonymous(caller)) {
            throw Error.reject("Caller must be authenticated");
        };

        // Create a HashMap for deduplication
        let tokenSet = HashMap.HashMap<Principal, Bool>(10, Principal.equal, Principal.hash);
        let resultBuffer = Buffer.Buffer<Principal>(10);

        // Always add ICP first
        tokenSet.put(ICP_PRINCIPAL, true);
        resultBuffer.add(ICP_PRINCIPAL);

        // Add wallet tokens if not already present
        switch (userWalletTokens.get(caller)) {
            case (?tokenIndexes) {
                for (tokenIndex in tokenIndexes.vals()) {
                    switch (indexToPrincipal.get(tokenIndex)) {
                        case (?principal) {
                            switch (tokenSet.get(principal)) {
                                case (null) {
                                    tokenSet.put(principal, true);
                                    resultBuffer.add(principal);
                                };
                                case (_) {}; // Token already exists
                            };
                        };
                        case (null) {}; // Invalid index, skip it
                    };
                };
            };
            case (null) {};
        };

        // Add custom tokens if not already present
        switch (userCustomTokens.get(caller)) {
            case (?tokens) {
                for (token in tokens.vals()) {
                    switch (tokenSet.get(token)) {
                        case (null) {
                            tokenSet.put(token, true);
                            resultBuffer.add(token);
                        };
                        case (_) {}; // Token already exists
                    };
                };
            };
            case (null) {};
        };

        // Convert to Text array
        return Array.map<Principal, Text>(Buffer.toArray(resultBuffer), Principal.toText);
    };

    // User index mapping methods
    private func getOrCreateUserIndex(principal: Principal) : Nat16 {
        switch (principalToIndex.get(principal)) {
            case (?index) { index };
            case null {
                let index = nextUserIndex;
                nextUserIndex += 1;
                principalToIndex.put(principal, index);
                indexToPrincipal.put(index, principal);
                index
            };
        }
    };

    private func getUserIndex(principal: Principal) : async Nat16 {
        getOrCreateUserIndex(principal)
    };

    private func getPrincipalByIndex(index: Nat16) : async Result.Result<Principal, Text> {
        switch (indexToPrincipal.get(index)) {
            case (?principal) { #ok(principal) };
            case null { #err("No principal found for index: " # Nat16.toText(index)) };
        }
    };

    public query func get_next_user_index() : async Nat16 {
        nextUserIndex
    };

    public shared({caller}) func add_pool(pool_canister_id: Principal) : async Result.Result<(), Text> {
        await add_pool_impl(caller, pool_canister_id);
    };

    public shared func add_pool_for(user: Principal, pool_canister_id: Principal) : async Result.Result<(), Text> {
        await add_pool_impl(user, pool_canister_id);
    };

    // Pool management methods
    private func add_pool_impl(caller: Principal, pool_canister_id: Principal) : async Result.Result<(), Text> {
        // Verify caller is authenticated
        if (Principal.isAnonymous(caller)) {
            return #err("Authentication required");
        };

        // Check if we already have metadata for this pool
        switch (poolMetadata.get(pool_canister_id)) {
            case (?_existing) {
                // Pool metadata exists, proceed with adding to user's list
            };
            case null {
                // Need to fetch metadata from pool
                try {
                    let poolActor : T.ICPSwapPoolInterface = actor(Principal.toText(pool_canister_id));
                    let response = await poolActor.metadata();
                    
                    switch (response) {
                        case (#ok(metadata)) {
                            // Store only the fields we need in our pruned PoolMetadata
                            let prunedMetadata : T.PoolMetadata = {
                                fee = metadata.fee;
                                key = metadata.key;
                                token0 = metadata.token0;
                                token1 = metadata.token1;
                            };
                            poolMetadata.put(pool_canister_id, prunedMetadata);
                        };
                        case (#err(e)) {
                            return #err("Failed to fetch pool metadata: " # e.message);
                        };
                    };
                } catch (e) {
                    return #err("Error calling pool metadata: " # Error.message(e));
                };
            };
        };

        // Get pool index
        let poolIndex = getOrCreateUserIndex(pool_canister_id);

        // Get or initialize user's pools
        var userPoolsList = switch (userPools.get(caller)) {
            case (?pools) pools;
            case null [];
        };

        // Check if pool is already in user's list
        let exists = Array.find<Nat16>(userPoolsList, func(idx) = idx == poolIndex);
        switch (exists) {
            case (?_) return #err("Pool already in user's list");
            case null {
                // Add pool to user's list
                userPoolsList := Array.append<Nat16>(userPoolsList, [poolIndex]);
                userPools.put(caller, userPoolsList);
                #ok()
            };
        };
    };

    public shared({caller}) func remove_pool(pool_canister_id: Principal) : async Result.Result<(), Text> {
        // Verify caller is authenticated
        if (Principal.isAnonymous(caller)) {
            return #err("Authentication required");
        };

        // Get pool index
        let poolIndex = getOrCreateUserIndex(pool_canister_id);

        // Get user's pools
        switch (userPools.get(caller)) {
            case (?pools) {
                // Filter out the pool
                let newPools = Array.filter<Nat16>(pools, func(idx) = idx != poolIndex);
                
                // Only update if pool was actually removed
                if (newPools.size() != pools.size()) {
                    userPools.put(caller, newPools);
                    #ok()
                } else {
                    #err("Pool not found in user's list")
                };
            };
            case null #err("No pools found for user");
        };
    };

    public query({caller}) func get_user_pools() : async [{
        canisterId: Principal;
        metadata: ?T.PoolMetadata;
    }] {
        // Verify caller is authenticated
        if (Principal.isAnonymous(caller)) {
            return [];
        };

        // Get user's pools
        switch (userPools.get(caller)) {
            case (?poolIndexes) {
                // Map pool indexes to principals and metadata
                Array.mapFilter<Nat16, {
                    canisterId: Principal;
                    metadata: ?T.PoolMetadata;
                }>(poolIndexes, func(idx) {
                    switch (indexToPrincipal.get(idx)) {
                        case (?principal) {
                            ?{
                                canisterId = principal;
                                metadata = poolMetadata.get(principal);
                            }
                        };
                        case null null;
                    };
                });
            };
            case null [];
        };
    };

    public query func get_pool_metadata(pool_canister_id: Principal) : async ?T.PoolMetadata {
        poolMetadata.get(pool_canister_id)
    };

    public shared({caller}) func update_pool_metadata(pool_canister_id: Principal, metadata: T.PoolMetadata) : async Result.Result<(), Text> {
        if (not isAdmin(caller)) {
            return #err("Unauthorized: Caller is not an admin");
        };

        poolMetadata.put(pool_canister_id, metadata);
        #ok()
    };

    public shared func clear_user_token_savings_stats() : async () {
        // Iterate through all user-token stats and reset their savings fields
        for ((key, stats) in userTokenStats.entries()) {
            userTokenStats.put(key, {
                swaps_as_input_icpswap = stats.swaps_as_input_icpswap;
                swaps_as_input_kong = stats.swaps_as_input_kong;
                swaps_as_input_split = stats.swaps_as_input_split;
                input_volume_e8s_icpswap = stats.input_volume_e8s_icpswap;
                input_volume_e8s_kong = stats.input_volume_e8s_kong;
                input_volume_e8s_split = stats.input_volume_e8s_split;
                swaps_as_output_icpswap = stats.swaps_as_output_icpswap;
                swaps_as_output_kong = stats.swaps_as_output_kong;
                swaps_as_output_split = stats.swaps_as_output_split;
                output_volume_e8s_icpswap = stats.output_volume_e8s_icpswap;
                output_volume_e8s_kong = stats.output_volume_e8s_kong;
                output_volume_e8s_split = stats.output_volume_e8s_split;
                savings_as_output_icpswap_e8s = 0;  // Reset savings
                savings_as_output_kong_e8s = 0;     // Reset savings
                savings_as_output_split_e8s = 0;    // Reset savings
                total_sends = stats.total_sends;
                total_deposits = stats.total_deposits;
                total_withdrawals = stats.total_withdrawals;
            });
        };

        // Also clear the global token savings stats
        for ((tokenId, _) in tokenSavingsStats.entries()) {
            tokenSavingsStats.put(tokenId, {
                icpswap_savings_e8s = 0;
                kong_savings_e8s = 0;
                split_savings_e8s = 0;
            });
        };
    };

    // Set a token's logo URL
    public shared({caller}) func set_token_logo(canisterId: Principal, logo: Text) : async Result.Result<(), Text> {
        if (not isAdmin(caller)) {
            return #err("Unauthorized: Caller is not an admin");
        };

        //if (not isValidLogoUrl(logo)) {
        //    return #err("Invalid logo URL format");
        //};

        // Update the logo in tokenLogos
        tokenLogos.put(canisterId, logo);

        // Update hasLogo flag in token metadata if it exists
        switch (tokenMetadata.get(canisterId)) {
            case (?metadata) {
                tokenMetadata.put(canisterId, {
                    name = metadata.name;
                    symbol = metadata.symbol;
                    fee = metadata.fee;
                    decimals = metadata.decimals;
                    hasLogo = true;
                    standard = metadata.standard;
                });
            };
            case null {};
        };

        // Also update ICPSwap metadata if it exists
        switch (tokenMetadataICPSwap.get(canisterId)) {
            case (?metadata) {
                tokenMetadataICPSwap.put(canisterId, {
                    name = metadata.name;
                    symbol = metadata.symbol;
                    fee = metadata.fee;
                    decimals = metadata.decimals;
                    hasLogo = true;
                    standard = metadata.standard;
                });
            };
            case null {};
        };

        #ok()
    };

    // Add before system_started()
    public shared({caller}) func add_named_subaccount(args: T.AddSubaccountArgs) : async Result.Result<(), Text> {
        if (Principal.isAnonymous(caller)) {
            return #err("Anonymous principal not allowed");
        };

        // Validate subaccount length
        if (args.subaccount.size() != 32) {
            return #err("Subaccount must be exactly 32 bytes");
        };

        // Get user's existing subaccounts for this token
        let userSubaccounts = switch (userTokenSubaccounts.get(caller)) {
            case (?subaccounts) subaccounts;
            case null [];
        };

        // Find the token's subaccounts
        var tokenSubaccounts = switch (Array.find<T.UserTokenSubaccounts>(userSubaccounts, func(x) { x.token_id == args.token_id })) {
            case (?found) found;
            case null {
                {
                    token_id = args.token_id;
                    subaccounts = [];
                }
            };
        };

        // Check if subaccount already exists
        let existingSubaccount = Array.find<T.NamedSubaccount>(
            tokenSubaccounts.subaccounts,
            func(x) { Array.equal(x.subaccount, args.subaccount, Nat8.equal) }
        );

        if (existingSubaccount != null) {
            return #err("Subaccount already exists");
        };

        // Add new subaccount
        let newSubaccount : T.NamedSubaccount = {
            name = args.name;
            subaccount = args.subaccount;
            created_at = Time.now();
        };

        // Update the token's subaccounts
        tokenSubaccounts := {
            token_id = args.token_id;
            subaccounts = Array.append(tokenSubaccounts.subaccounts, [newSubaccount]);
        };

        // Update user's subaccounts
        let updatedSubaccounts = Array.map<T.UserTokenSubaccounts, T.UserTokenSubaccounts>(
            userSubaccounts,
            func(x) {
                if (x.token_id == args.token_id) {
                    tokenSubaccounts
                } else {
                    x
                }
            }
        );

        let finalSubaccounts = if (Array.find<T.UserTokenSubaccounts>(userSubaccounts, func(x) { x.token_id == args.token_id }) == null) {
            Array.append(updatedSubaccounts, [tokenSubaccounts])
        } else {
            updatedSubaccounts
        };

        userTokenSubaccounts.put(caller, finalSubaccounts);
        #ok()
    };

    public shared({caller}) func remove_named_subaccount(args: T.RemoveSubaccountArgs) : async Result.Result<(), Text> {
        if (Principal.isAnonymous(caller)) {
            return #err("Anonymous principal not allowed");
        };

        switch (userTokenSubaccounts.get(caller)) {
            case (?userSubaccounts) {
                // Find the token's subaccounts
                let tokenSubaccountsOpt = Array.find<T.UserTokenSubaccounts>(userSubaccounts, func(x) { x.token_id == args.token_id });
                switch (tokenSubaccountsOpt) {
                    case (?tokenSubaccounts) {
                        // Remove the specified subaccount
                        let updatedSubaccounts = Array.filter<T.NamedSubaccount>(
                            tokenSubaccounts.subaccounts,
                            func(x) { not Array.equal(x.subaccount, args.subaccount, Nat8.equal) }
                        );

                        if (updatedSubaccounts.size() == tokenSubaccounts.subaccounts.size()) {
                            return #err("Subaccount not found");
                        };

                        // Update the token's subaccounts
                        let updatedTokenSubaccounts = {
                            token_id = args.token_id;
                            subaccounts = updatedSubaccounts;
                        };

                        // Update user's subaccounts
                        let finalSubaccounts = Array.map<T.UserTokenSubaccounts, T.UserTokenSubaccounts>(
                            userSubaccounts,
                            func(x) {
                                if (x.token_id == args.token_id) {
                                    updatedTokenSubaccounts
                                } else {
                                    x
                                }
                            }
                        );

                        userTokenSubaccounts.put(caller, finalSubaccounts);
                        #ok()
                    };
                    case null #err("Token not found in user's subaccounts");
                };
            };
            case null #err("No subaccounts found for user");
        };
    };


    public query({caller}) func get_named_subaccounts(token_id: Principal) : async Result.Result<[T.NamedSubaccount], Text> {
        if (Principal.isAnonymous(caller)) {
            return #err("Anonymous principal not allowed");
        };

        switch (userTokenSubaccounts.get(caller)) {
            case (?userSubaccounts) {
                switch (Array.find<T.UserTokenSubaccounts>(userSubaccounts, func(x) { x.token_id == token_id })) {
                    case (?tokenSubaccounts) {
                        #ok(tokenSubaccounts.subaccounts)
                    };
                    case null #ok([]);
                };
            };
            case null #ok([]);
        };
    };

    // Get all named subaccounts for all tokens
    public query({caller}) func get_all_named_subaccounts() : async Result.Result<[T.UserTokenSubaccounts], Text> {
        if (Principal.isAnonymous(caller)) {
            return #err("Anonymous principal not allowed");
        };

        switch (userTokenSubaccounts.get(caller)) {
            case (?userSubaccounts) {
                #ok(userSubaccounts)
            };
            case null #ok([]);
        };
    };
}<|MERGE_RESOLUTION|>--- conflicted
+++ resolved
@@ -16,13 +16,7 @@
 import Hash "mo:base/Hash";
 import Float "mo:base/Float";
 import Int "mo:base/Int";
-<<<<<<< HEAD
-
-import T "./Types";
-
-=======
 import T "Types";
->>>>>>> 80c0b50c
 actor {
     // Constants
     private let ICPSWAP_TOKEN_CANISTER_ID = "k37c6-riaaa-aaaag-qcyza-cai"; // ICPSwap trusted token list canister ID (contains getList() for trusted token list and getLogo() for token logos)
@@ -49,31 +43,9 @@
     // Wallet feature: Stable storage for user wallet tokens
     private stable var userWalletTokenEntries : [(Principal, [Nat16])] = [];
 
-<<<<<<< HEAD
-    // Add with other stable storage declarations
-    private stable var userTokenStatsEntries : [(Text, T.UserTokenStats)] = [];
-    private stable var tokenSavingsStatsEntries : [(Text, T.TokenSavingsStats)] = [];
-
-    // Add with other runtime maps
-    private var userTokenStats = HashMap.fromIter<Text, T.UserTokenStats>(
-        userTokenStatsEntries.vals(),
-        0,
-        Text.equal,
-        Text.hash
-    );
-    private var tokenSavingsStats = HashMap.fromIter<Text, T.TokenSavingsStats>(
-        tokenSavingsStatsEntries.vals(),
-        0,
-        Text.equal,
-        Text.hash
-    );
-
-    // Stable storage for statistics
-=======
     // Stable storage for statistics
     private stable var userTokenStatsEntries : [(Text, T.UserTokenStats)] = [];
     private stable var tokenSavingsStatsEntries : [(Text, T.TokenSavingsStats)] = [];
->>>>>>> 80c0b50c
     private stable var globalStats : T.GlobalStats = {
         total_swaps = 0;
         icpswap_swaps = 0;
@@ -85,11 +57,7 @@
     };
     private stable var tokenStatsEntries : [(Text, T.TokenStats)] = [];
     private stable var userStatsEntries : [(Text, T.UserStats)] = [];
-<<<<<<< HEAD
-    private stable var userLoginEntries : [(Text, Nat)] = [];  // New: Store login counts
-=======
     private stable var userLoginEntries : [(Text, Nat)] = [];  // Store login counts
->>>>>>> 80c0b50c
 
     // Stable storage for ICPSwap tokens
     private stable var tokenMetadataEntriesICPSwap : [(Principal, T.TokenMetadata)] = [];
@@ -101,11 +69,7 @@
     private stable var poolMetadataEntries : [(Principal, T.PoolMetadata)] = [];
     private stable var userPoolEntries : [(Principal, [Nat16])] = [];
 
-<<<<<<< HEAD
-    // Runtime maps - using HashMap for better performance with Principal keys
-=======
     // Runtime maps
->>>>>>> 80c0b50c
     private var tokenMetadata = HashMap.fromIter<Principal, T.TokenMetadata>(tokenMetadataEntries.vals(), 10, Principal.equal, Principal.hash);
     private var tokenLogos = HashMap.fromIter<Principal, Text>(tokenLogoEntries.vals(), 10, Principal.equal, Principal.hash);
     private var userCustomTokens = HashMap.fromIter<Principal, [Principal]>(userCustomTokenEntries.vals(), 10, Principal.equal, Principal.hash);
@@ -120,16 +84,7 @@
     // Runtime maps for ICPSwap tokens
     private var tokenMetadataICPSwap = HashMap.fromIter<Principal, T.TokenMetadata>(tokenMetadataEntriesICPSwap.vals(), 10, Principal.equal, Principal.hash);
 
-<<<<<<< HEAD
-    // Runtime maps for statistics
-    private var tokenStats = HashMap.fromIter<Text, T.TokenStats>(tokenStatsEntries.vals(), 0, Text.equal, Text.hash);
-    private var userStats = HashMap.fromIter<Text, T.UserStats>(userStatsEntries.vals(), 0, Text.equal, Text.hash);
-    private var userLogins = HashMap.fromIter<Text, Nat>(userLoginEntries.vals(), 0, Text.equal, Text.hash);  // New: Runtime map for logins
-
-    // Runtime maps
-=======
     // Runtime maps for custom tokens
->>>>>>> 80c0b50c
     private var customTokenMetadata = HashMap.fromIter<Principal, T.TokenMetadata>(customTokenMetadataEntries.vals(), 0, Principal.equal, Principal.hash);
 
     // Runtime maps for pools
@@ -165,10 +120,6 @@
 
     private var nextLogoBatchSize: ?Nat = null;
 
-<<<<<<< HEAD
-=======
-
->>>>>>> 80c0b50c
     // Add stable storage for discrepancies
     private stable var metadataDiscrepancies : [T.MetadataDiscrepancy] = [];
 
@@ -354,11 +305,7 @@
     };
 
     // Helper function to fetch missing metadata from token ledger
-<<<<<<< HEAD
-        private func fetchMissingMetadata(canisterId: Principal, providedMetadata: T.TokenMetadata) : async T.FetchMetadataResult {
-=======
     private func fetchMissingMetadata(canisterId: Principal, providedMetadata: T.TokenMetadata) : async T.FetchMetadataResult {
->>>>>>> 80c0b50c
         let tokenActor = actor(Principal.toText(canisterId)) : T.ICRC1Interface;
         var name = providedMetadata.name;
         var symbol = providedMetadata.symbol;
@@ -1961,11 +1908,7 @@
         };
 
         try {
-<<<<<<< HEAD
             let icpswap = actor(ICPSWAP_TOKEN_CANISTER_ID) : T.ICPSwapListInterface;
-=======
-            let icpswap = actor(ICPSWAP_TOKEN_CANISTER_ID) : T. ICPSwapListInterface;
->>>>>>> 80c0b50c
             let tokenListResult = await icpswap.getList();
             
             switch (tokenListResult) {
